<<<<<<< HEAD
# P&L Trend Chart - Implementation Plan

## Overview
Build a new P&L Trend chart in the /reports section that displays monthly Revenue, COGS, SG&A, and Net Income as vertical bar groups with interactive hover features including drill-down expense details and AI-generated Net Income insights.

## Requirements Summary
1. **Bar Chart**: Monthly bars showing Revenue, COGS, SG&A, Net Income
2. **Expense Drill-down**: On hover over expense bars (COGS, SG&A), show line item breakdown (leverage Sankey code)
3. **Net Income AI Summary**: On hover over Net Income bar, send data to Claude API for 1-paragraph summary
4. **Gross Margin Line**: Visual line connecting tops of Revenue and COGS bars showing GM %

## Implementation Tasks

### Phase 1: Backend API (2 files)
- [x] Add new endpoint `/api/reports/pl-trend` in `reporting_api.py`
  - Returns monthly data with Revenue, COGS, SG&A, Net Income
  - Includes subcategory breakdowns for drill-down
  - Calculates Gross Margin % per month
- [x] Add new endpoint `/api/reports/pl-trend/ai-summary` for Claude Net Income analysis
  - Receives month data (revenue, cogs, sga, net_income, trends)
  - Returns 1-paragraph AI summary of Net Income performance

### Phase 2: Frontend Page (2 files)
- [x] Create new template `pl_trend.html` in `web_ui/templates/`
  - Chart container with proper sizing
  - Loading state indicator
  - Date range filters (reuse existing filter UI)
- [x] Create JavaScript file `pl_trend.js` in `web_ui/static/js/`
  - Bar chart with Chart.js (mixed type for line overlay)
  - Four bar datasets: Revenue, COGS, SG&A, Net Income
  - Gross Margin % line dataset

### Phase 3: Hover Features (1 file - extend pl_trend.js)
- [x] Add expense breakdown hover
  - Debounced hover events
  - Display tooltip with category breakdown from API response
- [x] Add Net Income AI summary hover
  - On hover, call `/api/reports/pl-trend/ai-summary`
  - Display AI paragraph in tooltip
  - Cache response to avoid repeated API calls

### Phase 4: Route & Navigation (1 file)
- [x] Add route `/reports/pl-trend` in `app_db.py` to render pl_trend.html
- [x] Add P&L Trend card to CFO dashboard reports grid

### Phase 5: Testing & Polish
- [x] Add unit tests for new API endpoints
- [x] Verify multi-tenant isolation (tenant_id required)
- [x] Error handling with fallbacks

## File Changes Summary

| File | Action | Description |
|------|--------|-------------|
| `web_ui/reporting_api.py` | Edit | Added `/api/reports/pl-trend` and `/api/reports/pl-trend/ai-summary` endpoints (~400 lines) |
| `web_ui/templates/pl_trend.html` | Create | New template for P&L Trend page |
| `web_ui/static/js/pl_trend.js` | Create | JavaScript for chart and hover interactions (~450 lines) |
| `web_ui/app_db.py` | Edit | Added `/reports/pl-trend` route |
| `web_ui/templates/cfo_dashboard.html` | Edit | Added P&L Trend card to reports grid |
| `tests/test_pl_trend_api.py` | Create | Unit tests for new API endpoints |

## Key Technical Decisions

1. **Use Chart.js Mixed Type**: Bar chart with line overlay for Gross Margin %
2. **Custom Breakdown Display**: Built-in breakdown from API response instead of Sankey API (simpler, dedicated data)
3. **Simple Claude Integration**: New endpoint specifically for NI summary with fallback when API unavailable
4. **Caching**: AI summary responses cached in memory to avoid repeated API calls

## Success Criteria
- [x] Bar chart displays monthly Revenue, COGS, SG&A, Net Income
- [x] Hovering on COGS/SG&A bars shows expense line items
- [x] Hovering on Net Income bar shows AI-generated summary paragraph
- [x] Gross Margin % line visible (purple line with right Y-axis)
- [x] Works correctly with multi-tenant data isolation
- [x] All existing functionality preserved (no regressions)

## Review Checklist
- [x] Code follows KISS principle
- [x] No hardcoded tenant IDs (uses get_current_tenant_id with strict=True)
- [x] PostgreSQL-only queries
- [x] Error handling with fallbacks
- [x] Responsive chart sizing
- [x] Unit tests added
=======
# Spanish Language & Latin American Currencies Support - Implementation Plan

## Overview
Add Spanish language (es) support and Latin American currencies (ARS, CLP, COP, MXN, PEN, UYU, BOB, VES, PYG) plus ensure Euro (EUR) is consistently supported across the entire application.

## Current State Analysis

### Existing i18n Framework
- **Location**: `web_ui/static/js/i18n.js` (vanilla JS implementation)
- **Translation Files**: `web_ui/static/locales/en.json` (53KB, ~1444 keys) and `pt.json` (58KB)
- **Languages Supported**: English (en), Portuguese (pt-BR)
- **Storage**: localStorage for client preference, database for user preference
- **API Endpoint**: `POST /api/user/language` to save preference
- **DOM Translation**: Uses `data-i18n` attributes

### Current Currency Support
- **Defined in Locales**: USD, EUR, GBP, BRL
- **Used in Code**: USD, BRL, PYG (Paraguay), EUR, GBP
- **In historical_currency_converter.py**: Any currency via external API

---

## Implementation Tasks

### Phase 1: Core i18n Infrastructure Updates

#### Task 1.1: Update i18n.js to Support Spanish
- [ ] Add 'es' to supported languages array (line 101)
- [ ] Load Spanish translations in init() (line 25-28)
- [ ] Add Spanish locale for formatNumber (es-ES or es-419)
- [ ] Add Spanish locale for formatDate
- [ ] Add Spanish currency formatting

**File**: `web_ui/static/js/i18n.js`

#### Task 1.2: Create Spanish Translation File
- [ ] Create `web_ui/static/locales/es.json`
- [ ] Copy structure from en.json
- [ ] Translate all 1444+ keys to Spanish
- [ ] Use Latin American Spanish (es-419) conventions

**New File**: `web_ui/static/locales/es.json`

#### Task 1.3: Update Database Migration
- [ ] Update `add_language_preferences.sql` to include 'es' in CHECK constraint
- [ ] Create new migration file `add_spanish_language.sql`
- [ ] Update both `users` and `tenant_configuration` tables

**Files**:
- `migrations/add_spanish_language.sql` (new)
- `migrations/apply_spanish_language_migration.py` (new)

#### Task 1.4: Update Language Switcher UI
- [ ] Add Spanish option to `_navbar.html` language dropdown
- [ ] Add Spanish flag emoji or icon
- [ ] Update click handlers

**File**: `web_ui/templates/_navbar.html`

---

### Phase 2: Currency Support Expansion

#### Task 2.1: Add Latin American Currencies to Locales
Update all three locale files (en.json, pt.json, es.json) with:
- [ ] ARS - Argentine Peso
- [ ] CLP - Chilean Peso
- [ ] COP - Colombian Peso
- [ ] MXN - Mexican Peso
- [ ] PEN - Peruvian Nuevo Sol
- [ ] UYU - Uruguayan Peso
- [ ] BOB - Bolivian Boliviano
- [ ] VES - Venezuelan Bolivar
- [ ] PYG - Paraguayan Guarani (already exists in code)

**Files**:
- `web_ui/static/locales/en.json`
- `web_ui/static/locales/pt.json`
- `web_ui/static/locales/es.json`

#### Task 2.2: Update Currency Formatting in i18n.js
- [ ] Add currency symbol map for all currencies
- [ ] Add formatCurrencyWithCode(amount, currencyCode) method
- [ ] Handle different decimal places (e.g., CLP has 0 decimals)

**File**: `web_ui/static/js/i18n.js`

#### Task 2.3: Update Backend Currency Validation
- [ ] Update currency validation in `app_db.py` (line ~9665)
- [ ] Add all new currencies to allowed list
- [ ] Update invoice form currency dropdown

**Files**:
- `web_ui/app_db.py`
- `invoice_processing/improved_visual_system.py` (if still used)

---

### Phase 3: Template Translation Gaps

The following templates have ZERO i18n implementation and need data-i18n attributes added:

#### Task 3.1: Core Dashboard Templates
- [ ] `dashboard.html` - All filter labels, table headers, buttons
- [ ] `files.html` - Upload sections, progress text, file table

#### Task 3.2: Workforce Templates
- [ ] `workforce.html` - Tabs, table headers, form labels, modals

#### Task 3.3: Invoice Templates
- [ ] `invoice_detail.html` - All labels, buttons, sidebar
- [ ] `create_invoice.html` - All form fields, dropdowns, buttons
- [ ] `invoices.html` (if not already covered)

#### Task 3.4: Authentication Templates
- [ ] `auth/login.html` - Form labels, buttons, links
- [ ] `auth/register.html` - Form labels, user type options, buttons
- [ ] `auth/profile.html` - All labels and info sections
- [ ] `auth/accept_invitation.html` - All text and buttons
- [ ] `auth/forgot_password.html` - Form labels and buttons

#### Task 3.5: Management Templates
- [ ] `users.html` - All invitation forms and labels
- [ ] `whitelisted_accounts.html` - Tabs, forms, card labels
- [ ] `transaction_detail.html` - All labels and buttons
- [ ] `payslip_detail.html` - All labels and sections
- [ ] `shareholders.html` - All form labels

#### Task 3.6: Other Templates
- [ ] `business_overview.html` - Bot interface, loading states
- [ ] `tenant_management.html` - Forms and labels

---

### Phase 4: JavaScript Hardcoded Strings

#### Task 4.1: tenant_knowledge.js (~83 instances)
- [ ] Replace all alert() messages with i18n.t() calls
- [ ] Replace all confirm() messages with i18n.t() calls
- [ ] Replace innerHTML loading/empty states with translations
- [ ] Add translation keys to es.json

#### Task 4.2: script_advanced.js (~70 instances)
- [ ] Replace confirm dialogs
- [ ] Replace showNotification messages
- [ ] Replace innerHTML content
- [ ] Replace placeholder text

#### Task 4.3: workforce.js (~16 instances)
- [ ] Replace alert messages
- [ ] Replace confirm dialogs
- [ ] Replace modal titles

#### Task 4.4: invoice_*.js files
- [ ] invoice_matches.js (~3 instances)
- [ ] invoice_attachments.js (~12 instances)
- [ ] invoice_payments.js (~11 instances)
- [ ] invoice_detail.js (~5 instances)

#### Task 4.5: payslip_*.js files
- [ ] payslip_detail.js (~7 instances)
- [ ] payslip_matches.js (~4 instances)

#### Task 4.6: Other JS files
- [ ] transaction_detail.js (~5 instances)
- [ ] auth.js (~12 instances)
- [ ] homepage.js (~7 instances)
- [ ] payment_receipts.js (~8 instances)
- [ ] whitelisted_accounts.js (~5 instances)
- [ ] shareholders.js (~7 instances)
- [ ] tenant_management.js (~4 instances)
- [ ] cfo_dashboard.js (~15 instances - NOTE: has mixed EN/PT)
- [ ] activity_timeline.js (~1 instance)
- [ ] pattern_notifications.js (~3 instances)

---

### Phase 5: Translation Keys to Add

#### Task 5.1: New Top-Level Sections for es.json
Based on the analysis, add these translation key sections:
- [ ] `currencies` - All currency names and symbols
- [ ] `errors` - All error messages
- [ ] `confirmations` - All confirmation dialogs
- [ ] `notifications` - All toast/notification messages
- [ ] `loading` - All loading states
- [ ] `empty` - All empty state messages

#### Task 5.2: Update en.json with Missing Keys
- [ ] Add all hardcoded strings found in JS files
- [ ] Add all hardcoded strings found in templates
- [ ] Maintain consistent key naming convention

#### Task 5.3: Update pt.json with Missing Keys
- [ ] Mirror all new keys from en.json
- [ ] Translate to Portuguese

---

### Phase 6: Testing & Validation

#### Task 6.1: Unit Tests
- [ ] Test language switching works for all 3 languages
- [ ] Test currency formatting for all currencies
- [ ] Test all translation keys exist in all locales

#### Task 6.2: Manual Testing Checklist
- [ ] Switch to Spanish, verify all pages render correctly
- [ ] Switch to Portuguese, verify no regressions
- [ ] Switch to English, verify no regressions
- [ ] Test all currency dropdowns show new currencies
- [ ] Test currency formatting displays correctly
- [ ] Test date formatting for each locale
- [ ] Test number formatting for each locale

#### Task 6.3: Translation Validation Script
- [ ] Create script to compare keys between en.json, pt.json, es.json
- [ ] Report missing translations
- [ ] Report unused translation keys

---

## File Change Summary

### New Files to Create
1. `web_ui/static/locales/es.json` - Spanish translations (~1500 keys)
2. `migrations/add_spanish_language.sql` - Database migration
3. `migrations/apply_spanish_language_migration.py` - Migration script
4. `tests/test_i18n.py` - Translation tests

### Files to Modify

**Core i18n:**
- `web_ui/static/js/i18n.js` - Add Spanish support, currency formatting

**Locale Files:**
- `web_ui/static/locales/en.json` - Add missing keys, currencies
- `web_ui/static/locales/pt.json` - Add missing keys, currencies

**Templates (add data-i18n attributes):**
- `web_ui/templates/_navbar.html` - Language switcher
- `web_ui/templates/dashboard.html`
- `web_ui/templates/files.html`
- `web_ui/templates/workforce.html`
- `web_ui/templates/invoice_detail.html`
- `web_ui/templates/create_invoice.html`
- `web_ui/templates/transaction_detail.html`
- `web_ui/templates/payslip_detail.html`
- `web_ui/templates/whitelisted_accounts.html`
- `web_ui/templates/shareholders.html`
- `web_ui/templates/business_overview.html`
- `web_ui/templates/users.html`
- `web_ui/templates/tenant_management.html`
- `web_ui/templates/auth/login.html`
- `web_ui/templates/auth/register.html`
- `web_ui/templates/auth/profile.html`
- `web_ui/templates/auth/accept_invitation.html`
- `web_ui/templates/auth/forgot_password.html`

**JavaScript (replace hardcoded strings):**
- `web_ui/static/js/tenant_knowledge.js`
- `web_ui/static/js/workforce.js`
- `web_ui/static/js/invoice_matches.js`
- `web_ui/static/js/invoice_attachments.js`
- `web_ui/static/js/invoice_payments.js`
- `web_ui/static/js/invoice_detail.js`
- `web_ui/static/js/payslip_detail.js`
- `web_ui/static/js/payslip_matches.js`
- `web_ui/static/js/transaction_detail.js`
- `web_ui/static/js/auth.js`
- `web_ui/static/js/homepage.js`
- `web_ui/static/js/payment_receipts.js`
- `web_ui/static/js/whitelisted_accounts.js`
- `web_ui/static/js/shareholders.js`
- `web_ui/static/js/tenant_management.js`
- `web_ui/static/js/activity_timeline.js`
- `web_ui/static/js/pattern_notifications.js`
- `web_ui/static/script_advanced.js`
- `web_ui/static/cfo_dashboard.js`

**Backend:**
- `web_ui/app_db.py` - Currency validation

---

## Currencies Reference

| Code | Name (English) | Name (Spanish) | Name (Portuguese) | Symbol | Decimals |
|------|----------------|----------------|-------------------|--------|----------|
| USD | US Dollar | Dolar estadounidense | Dolar Americano | $ | 2 |
| EUR | Euro | Euro | Euro | E | 2 |
| GBP | British Pound | Libra esterlina | Libra Esterlina | GBP | 2 |
| BRL | Brazilian Real | Real brasileno | Real Brasileiro | R$ | 2 |
| ARS | Argentine Peso | Peso argentino | Peso Argentino | $ | 2 |
| CLP | Chilean Peso | Peso chileno | Peso Chileno | $ | 0 |
| COP | Colombian Peso | Peso colombiano | Peso Colombiano | $ | 0 |
| MXN | Mexican Peso | Peso mexicano | Peso Mexicano | $ | 2 |
| PEN | Peruvian Sol | Sol peruano | Sol Peruano | S/ | 2 |
| UYU | Uruguayan Peso | Peso uruguayo | Peso Uruguaio | $U | 2 |
| BOB | Bolivian Boliviano | Boliviano | Boliviano | Bs | 2 |
| VES | Venezuelan Bolivar | Bolivar venezolano | Bolivar Venezuelano | Bs.S | 2 |
| PYG | Paraguayan Guarani | Guarani paraguayo | Guarani Paraguaio | Gs | 0 |

---

## Estimation

### Translation Work
- ~1444 keys to translate to Spanish
- ~200+ new keys to add for hardcoded strings
- Total: ~1650 translation keys for Spanish

### Code Changes
- 1 new locale file
- 2 migration files
- ~20 template files with data-i18n additions
- ~20 JavaScript files with string replacements
- 1 backend file update

---

## Success Criteria

- [ ] Spanish language option appears in language switcher
- [ ] All UI text displays correctly in Spanish
- [ ] All Latin American currencies available in dropdowns
- [ ] Currency formatting respects locale (decimal separators)
- [ ] Date formatting respects locale
- [ ] Number formatting respects locale
- [ ] No console errors when switching languages
- [ ] All existing English/Portuguese functionality works
- [ ] Database migration runs without errors
- [ ] All translation keys exist in all 3 locale files
>>>>>>> 6e09b24b

---

## Review Section

<<<<<<< HEAD
### Summary of Changes Made

**Backend (reporting_api.py):**
1. Added `/api/reports/pl-trend` endpoint (lines 6111-6375):
   - Queries transactions with COGS/SG&A separation based on category keywords
   - Returns monthly data with revenue, cogs, sga, net_income, gross_margin_percent
   - Includes category breakdowns for both COGS and SG&A
   - Supports date range filters and internal transaction filtering

2. Added `/api/reports/pl-trend/ai-summary` endpoint (lines 6377-6504):
   - Accepts month data and trend context
   - Calls Claude API (claude-sonnet-4-5-20250929) for analysis
   - Returns 1-paragraph professional CFO summary
   - Falls back to generated summary when API unavailable

**Frontend:**
1. Created `pl_trend.html` template:
   - Summary stats cards (Revenue, COGS, SG&A, Net Income, Gross Margin)
   - Filter controls (time range, transaction type)
   - Chart container and breakdown sections
   - Firebase auth integration

2. Created `pl_trend.js` JavaScript:
   - Chart.js bar chart with 4 datasets + line overlay
   - Debounced hover events for tooltips
   - AI summary caching to reduce API calls
   - Dynamic tooltip positioning

**Navigation:**
1. Added `/reports/pl-trend` route in app_db.py
2. Added P&L Trend card to CFO dashboard reports grid

**Testing:**
1. Created `tests/test_pl_trend_api.py` with unit tests for:
   - pl-trend endpoint success/empty/filters
   - ai-summary endpoint with/without Claude API
   - Page route rendering

### Notes
- COGS detection uses category keyword matching (material, inventory, cogs, cost of goods, cost of sales)
- All other expenses are classified as SG&A
- Gross margin line uses secondary Y-axis (0-100%)
- AI summaries are cached per month+net_income combination
=======
### Phase 1 & 2 - COMPLETED (Nov 2024)
- Created es.json with full Spanish translations (~1500 keys)
- Updated i18n.js to support Spanish language and Latin American currencies
- Added all Latin American currencies (ARS, CLP, COP, MXN, PEN, UYU, BOB, VES, PYG)
- Updated _navbar.html with Spanish language option
- Database migration files created

### Phase 3 - COMPLETED (Nov 2024)

#### Completed Template Updates:
- [x] `files.html` - Added data-i18n attributes to upload sections, progress text, file tables, status badges
- [x] `workforce.html` - Added data-i18n to stats, tabs, table headers, modals, form labels
- [x] `invoices.html` - Added data-i18n to stats, filters, table headers, selection toolbar
- [x] `revenue.html` - Added data-i18n to header, matching controls, section titles, filter tabs, bulk actions
- [x] `business_overview.html` - Added data-i18n to hero section, metrics, portfolio, structure, onboarding bot

#### Remaining Template Updates (Phase 3B - Future Work):
- [x] `auth/login.html` - Form labels, buttons, links (requires adding auth keys to locales)
- [x] `auth/register.html` - Form labels, buttons
- [x] `auth/forgot_password.html` - Form labels, buttons
- [x] `invoice_detail.html` - Labels, buttons
- [x] `create_invoice.html` - Form fields
- [ ] `expenses.html` - Stats, filters (template does not exist)

### Phase 3B - COMPLETED (Nov 2024)

#### Completed Template Updates:
- [x] `_detail_base.html` - Added data-i18n to breadcrumb (Home), tabs (Overview, Details, Matches, Activity), sidebar titles (Statistics, Quick Actions, Related), loading text
- [x] `invoice_detail.html` - Added data-i18n to all labels, buttons, status badges, quick info, sidebar stats, action buttons
- [x] `create_invoice.html` - Added data-i18n to all form labels, placeholders, buttons; Added Latin American currencies to dropdown
- [x] `auth/login.html` - Added i18n.js script, data-i18n to all form elements, tabs, buttons, links
- [x] `auth/register.html` - Added i18n.js script, data-i18n to all form elements, user type options, tabs, buttons
- [x] `auth/forgot_password.html` - Added i18n.js script, data-i18n to all form elements, buttons, links

#### Locale File Updates:
- Added `auth` section to all locale files (en.json, es.json, pt.json) with 40+ authentication-related keys
- Added `currencies` section with long format currency names (e.g., "USD - US Dollar")
- Added `tabs` section for detail page tabs
- Added `sidebar` section for sidebar titles
- Added `stats` section for sidebar statistics
- Added `navigation` section for breadcrumb links
- Added 60+ new invoice-related keys for detail and create pages
- Added `common.home`, `common.remove`, `common.never` keys

### Issues Encountered
- Auth templates don't include i18n.js (FIXED: added script tag to each auth template)
- Some templates are very large (invoices.html ~28k tokens)
- `expenses.html` template does not exist

### Notes
- All translation keys for Phase 3 templates already exist in locale files (added in Phase 1-2)
- The i18n system loads automatically via _navbar.html which is included in most templates
- Auth templates now include i18n.js script directly in the head section
- Standalone templates (create_invoice.html) also have i18n.js included directly
>>>>>>> 6e09b24b
<|MERGE_RESOLUTION|>--- conflicted
+++ resolved
@@ -1,88 +1,3 @@
-<<<<<<< HEAD
-# P&L Trend Chart - Implementation Plan
-
-## Overview
-Build a new P&L Trend chart in the /reports section that displays monthly Revenue, COGS, SG&A, and Net Income as vertical bar groups with interactive hover features including drill-down expense details and AI-generated Net Income insights.
-
-## Requirements Summary
-1. **Bar Chart**: Monthly bars showing Revenue, COGS, SG&A, Net Income
-2. **Expense Drill-down**: On hover over expense bars (COGS, SG&A), show line item breakdown (leverage Sankey code)
-3. **Net Income AI Summary**: On hover over Net Income bar, send data to Claude API for 1-paragraph summary
-4. **Gross Margin Line**: Visual line connecting tops of Revenue and COGS bars showing GM %
-
-## Implementation Tasks
-
-### Phase 1: Backend API (2 files)
-- [x] Add new endpoint `/api/reports/pl-trend` in `reporting_api.py`
-  - Returns monthly data with Revenue, COGS, SG&A, Net Income
-  - Includes subcategory breakdowns for drill-down
-  - Calculates Gross Margin % per month
-- [x] Add new endpoint `/api/reports/pl-trend/ai-summary` for Claude Net Income analysis
-  - Receives month data (revenue, cogs, sga, net_income, trends)
-  - Returns 1-paragraph AI summary of Net Income performance
-
-### Phase 2: Frontend Page (2 files)
-- [x] Create new template `pl_trend.html` in `web_ui/templates/`
-  - Chart container with proper sizing
-  - Loading state indicator
-  - Date range filters (reuse existing filter UI)
-- [x] Create JavaScript file `pl_trend.js` in `web_ui/static/js/`
-  - Bar chart with Chart.js (mixed type for line overlay)
-  - Four bar datasets: Revenue, COGS, SG&A, Net Income
-  - Gross Margin % line dataset
-
-### Phase 3: Hover Features (1 file - extend pl_trend.js)
-- [x] Add expense breakdown hover
-  - Debounced hover events
-  - Display tooltip with category breakdown from API response
-- [x] Add Net Income AI summary hover
-  - On hover, call `/api/reports/pl-trend/ai-summary`
-  - Display AI paragraph in tooltip
-  - Cache response to avoid repeated API calls
-
-### Phase 4: Route & Navigation (1 file)
-- [x] Add route `/reports/pl-trend` in `app_db.py` to render pl_trend.html
-- [x] Add P&L Trend card to CFO dashboard reports grid
-
-### Phase 5: Testing & Polish
-- [x] Add unit tests for new API endpoints
-- [x] Verify multi-tenant isolation (tenant_id required)
-- [x] Error handling with fallbacks
-
-## File Changes Summary
-
-| File | Action | Description |
-|------|--------|-------------|
-| `web_ui/reporting_api.py` | Edit | Added `/api/reports/pl-trend` and `/api/reports/pl-trend/ai-summary` endpoints (~400 lines) |
-| `web_ui/templates/pl_trend.html` | Create | New template for P&L Trend page |
-| `web_ui/static/js/pl_trend.js` | Create | JavaScript for chart and hover interactions (~450 lines) |
-| `web_ui/app_db.py` | Edit | Added `/reports/pl-trend` route |
-| `web_ui/templates/cfo_dashboard.html` | Edit | Added P&L Trend card to reports grid |
-| `tests/test_pl_trend_api.py` | Create | Unit tests for new API endpoints |
-
-## Key Technical Decisions
-
-1. **Use Chart.js Mixed Type**: Bar chart with line overlay for Gross Margin %
-2. **Custom Breakdown Display**: Built-in breakdown from API response instead of Sankey API (simpler, dedicated data)
-3. **Simple Claude Integration**: New endpoint specifically for NI summary with fallback when API unavailable
-4. **Caching**: AI summary responses cached in memory to avoid repeated API calls
-
-## Success Criteria
-- [x] Bar chart displays monthly Revenue, COGS, SG&A, Net Income
-- [x] Hovering on COGS/SG&A bars shows expense line items
-- [x] Hovering on Net Income bar shows AI-generated summary paragraph
-- [x] Gross Margin % line visible (purple line with right Y-axis)
-- [x] Works correctly with multi-tenant data isolation
-- [x] All existing functionality preserved (no regressions)
-
-## Review Checklist
-- [x] Code follows KISS principle
-- [x] No hardcoded tenant IDs (uses get_current_tenant_id with strict=True)
-- [x] PostgreSQL-only queries
-- [x] Error handling with fallbacks
-- [x] Responsive chart sizing
-- [x] Unit tests added
-=======
 # Spanish Language & Latin American Currencies Support - Implementation Plan
 
 ## Overview
@@ -416,57 +331,11 @@
 - [ ] All existing English/Portuguese functionality works
 - [ ] Database migration runs without errors
 - [ ] All translation keys exist in all 3 locale files
->>>>>>> 6e09b24b
 
 ---
 
 ## Review Section
 
-<<<<<<< HEAD
-### Summary of Changes Made
-
-**Backend (reporting_api.py):**
-1. Added `/api/reports/pl-trend` endpoint (lines 6111-6375):
-   - Queries transactions with COGS/SG&A separation based on category keywords
-   - Returns monthly data with revenue, cogs, sga, net_income, gross_margin_percent
-   - Includes category breakdowns for both COGS and SG&A
-   - Supports date range filters and internal transaction filtering
-
-2. Added `/api/reports/pl-trend/ai-summary` endpoint (lines 6377-6504):
-   - Accepts month data and trend context
-   - Calls Claude API (claude-sonnet-4-5-20250929) for analysis
-   - Returns 1-paragraph professional CFO summary
-   - Falls back to generated summary when API unavailable
-
-**Frontend:**
-1. Created `pl_trend.html` template:
-   - Summary stats cards (Revenue, COGS, SG&A, Net Income, Gross Margin)
-   - Filter controls (time range, transaction type)
-   - Chart container and breakdown sections
-   - Firebase auth integration
-
-2. Created `pl_trend.js` JavaScript:
-   - Chart.js bar chart with 4 datasets + line overlay
-   - Debounced hover events for tooltips
-   - AI summary caching to reduce API calls
-   - Dynamic tooltip positioning
-
-**Navigation:**
-1. Added `/reports/pl-trend` route in app_db.py
-2. Added P&L Trend card to CFO dashboard reports grid
-
-**Testing:**
-1. Created `tests/test_pl_trend_api.py` with unit tests for:
-   - pl-trend endpoint success/empty/filters
-   - ai-summary endpoint with/without Claude API
-   - Page route rendering
-
-### Notes
-- COGS detection uses category keyword matching (material, inventory, cogs, cost of goods, cost of sales)
-- All other expenses are classified as SG&A
-- Gross margin line uses secondary Y-axis (0-100%)
-- AI summaries are cached per month+net_income combination
-=======
 ### Phase 1 & 2 - COMPLETED (Nov 2024)
 - Created es.json with full Spanish translations (~1500 keys)
 - Updated i18n.js to support Spanish language and Latin American currencies
@@ -520,5 +389,4 @@
 - All translation keys for Phase 3 templates already exist in locale files (added in Phase 1-2)
 - The i18n system loads automatically via _navbar.html which is included in most templates
 - Auth templates now include i18n.js script directly in the head section
-- Standalone templates (create_invoice.html) also have i18n.js included directly
->>>>>>> 6e09b24b
+- Standalone templates (create_invoice.html) also have i18n.js included directly