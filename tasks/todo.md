--- conflicted
+++ resolved
@@ -1,82 +1,3 @@
-<<<<<<< HEAD
-# DeltaCFO Onboarding System - Development Plan
-
-**Version:** 1.0
-**Created:** December 1, 2025
-**Target Completion:** 4-5 weeks
-
----
-
-## Current Progress
-
-### Phase 0: Bug Fixes & Foundation (Days 1-2) - COMPLETE
-- [x] **Task 0.1.1**: Create bot_conversations table (already existed)
-- [x] **Task 0.1.2**: Fix get_business_entities() → get_entities_with_business_lines()
-- [x] **Task 0.1.3**: Verify onboarding completes end-to-end
-- [x] **Task 0.2.1**: Audit existing file upload code (saved to docs/file_ingestion_audit.md)
-- [x] **Task 0.2.2**: Create unified file type detector (web_ui/services/file_detector.py)
-
-### Phase 1: Universal File Ingestion (Days 3-6)
-- [ ] Task 1.1.1: Enhance CSV column detection
-- [ ] Task 1.1.2: Add column mapping UI for edge cases
-- [ ] Task 1.2.1: Enhance PDF text extraction
-- [ ] Task 1.2.2: Implement PDF type classification
-- [ ] Task 1.2.3: Implement PDF transaction extraction
-- [ ] Task 1.3.1: Implement XLS/XLSX parser
-- [ ] Task 1.3.2: Add Excel column mapping UI
-- [ ] Task 1.4.1: Implement receipt/invoice image parser
-- [ ] Task 1.5.1: Create unified ingestion endpoint
-- [ ] Task 1.5.2: Create ingestion queue for background processing
-
-### Phase 2: Classification Preview (Days 7-9)
-- [ ] Task 2.1.1: Add Step 6 to wizard flow
-- [ ] Task 2.1.2: Create onboarding-specific upload handler
-- [ ] Task 2.2.1: Create classification preview endpoint
-- [ ] Task 2.2.2: Build preview modal component
-- [ ] Task 2.2.3: Wire preview modal to upload flow
-- [ ] Task 2.3.1: Implement transaction persistence
-- [ ] Task 2.3.2: Update wizard completion flow
-
-### Phase 3: Industry Templates 2.0 (Days 10-13)
-- [ ] Task 3.1.1: Design enhanced template schema
-- [ ] Task 3.1.2: Create template application function
-- [ ] Task 3.2.1: Create Technology/SaaS template
-- [ ] Task 3.2.2: Create Crypto/Blockchain template
-- [ ] Task 3.2.3: Create Retail/E-commerce template
-- [ ] Task 3.2.4: Create Consulting/Professional Services template
-- [ ] Task 3.2.5: Create Healthcare template
-- [ ] Task 3.2.6: Create Generic template
-- [ ] Task 3.3.1: Add structure type to onboarding
-- [ ] Task 3.3.2: Store structure type in database
-- [ ] Task 3.3.3: Apply structure-specific setup
-
-### Phase 4: Entity & Business Line Flow (Days 14-17) - COMPLETE
-- [x] Task 4.1: Update OnboardingBot Service (entity/BL methods)
-- [x] Task 4.2: Update Onboarding API Routes
-- [x] Task 4.3: Update Conversation Prompts (ambiguous terms handling)
-- [x] Task 4.4: Update Frontend Bot UI (entity/BL badges)
-- [x] Task 4.5: Testing and validation
-
-### Phase 5: Completion % & Progressive Disclosure (Days 18-19) - COMPLETE
-- [x] Task 5.1: Create get_completion_milestones() method (5 milestones with weights)
-- [x] Task 5.2: Create /api/onboarding/capabilities endpoint
-- [x] Task 5.3: Update frontend progress UI with milestone indicators
-- [x] Task 5.4: Apply progressive disclosure to navbar (data-capability attributes)
-
-### Phase 6: Intercompany Setup (Days 20-21)
-- [ ] Task 6.1.1: Add intercompany question to AI chat
-- [ ] Task 6.1.2: Create intercompany relationships table
-- [ ] Task 6.2.1: Add is_intercompany to transactions
-- [ ] Task 6.2.2: Implement intercompany auto-detection
-- [ ] Task 6.2.3: Add intercompany toggle to dashboard
-
-### Phase 7: Testing & Polish (Days 22-24)
-- [ ] Task 7.1.1: Create test tenant scenarios
-- [ ] Task 7.1.2: Test file ingestion across formats
-- [ ] Task 7.2.1: Fix bugs from testing
-- [ ] Task 7.3.1: Update developer documentation
-- [ ] Task 7.3.2: Create user-facing help content
-=======
 # Frontend Refactoring: Flask/Jinja to Next.js + React
 
 ## Overview
@@ -498,32 +419,13 @@
 ---
 
 ## Review Section
->>>>>>> 993c3c39
 
 ### Phase 1: Project Setup & Configuration - COMPLETED (Dec 2024)
 
-<<<<<<< HEAD
-## SaaS-First Architecture Rules
-
-**NO DELTA-SPECIFIC CODE ALLOWED**
-
-- DO NOT hardcode "Delta", "Alps", "Paraguay", or any client names
-- DO NOT create Delta-specific patterns, entities, or business lines
-- DO NOT assume crypto/mining is the only industry
-- DO use industry templates that ANY tenant can select
-- DO make all patterns, entities, BLs configurable per tenant
-- DO test with non-crypto industries (retail, consulting, etc.)
-=======
 **Commit:** `1a91937` - feat(frontend): Initialize Next.js frontend with shadcn/ui (Phase 1)
->>>>>>> 993c3c39
 
 **What was created:**
 
-<<<<<<< HEAD
-## Task Details
-
-See `/Users/whitdhamer/Downloads/onboarding_dev_plan.md` for full subtask breakdown.
-=======
 1. **Project Structure** (`frontend/`)
    - Next.js 15.1 with App Router and TypeScript
    - Tailwind CSS 3.4 with custom design system
@@ -654,4 +556,3 @@
 **Build Status:** Passing (7 routes)
 
 **Next Steps:** Phase 4 - Page Migration (Transactions, Revenue, Invoices)
->>>>>>> 993c3c39
