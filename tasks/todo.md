<<<<<<< HEAD
# Plan: Re-enable Pattern Learning Without Sacrificing Performance

## Problem Summary
The drag-fill bulk update was slow because:
1. Each of 9 transaction updates inserted to `user_classification_tracking`
2. PostgreSQL trigger fired 9 times, sending 9 NOTIFY events
3. Background service received 9 notifications, potentially making 9 Claude API calls

## What Was Disabled
1. **Pattern validation background service** - commented out in app_db.py startup
2. **Tracking inserts for bulk updates** - `skip_tracking=True` bypasses the trigger

## Goal
Re-enable pattern learning so the system continues to learn from user classifications, but in a performance-conscious way.

---

## Plan

### Phase 1: Batch Tracking After Bulk Updates Complete
**Instead of tracking each row during bulk update, track once at the end**

- [ ] **Task 1.1**: Add a new function `track_bulk_classification()` that:
  - Takes the list of transaction_ids, field, and value from the bulk update
  - Inserts a SINGLE row to `user_classification_tracking` with metadata indicating it's a bulk operation
  - OR inserts all rows in a single INSERT statement (batch insert)

- [ ] **Task 1.2**: Call `track_bulk_classification()` at the END of `/api/bulk_update_transactions` after the SQL UPDATE completes
  - This means 1 tracking operation instead of 9

### Phase 2: Debounced Pattern Suggestion Trigger
**Don't fire NOTIFY for every insert - batch them**

- [ ] **Task 2.1**: Modify the PostgreSQL trigger to use a debounce table:
  - Instead of immediate NOTIFY, insert to `pending_pattern_checks` table
  - A separate scheduled job processes this table every 30-60 seconds

- [ ] **Task 2.2**: Alternative approach - modify trigger to only NOTIFY if:
  - More than X seconds have passed since last NOTIFY for this tenant
  - OR occurrence_count crosses a threshold (e.g., 3, 5, 10)

### Phase 3: Background Service Improvements
**Make the background service smarter about when to call Claude**

- [ ] **Task 3.1**: Add request coalescing in the background service:
  - When a NOTIFY comes in, wait 5-10 seconds before processing
  - Collect all NOTIFYs during that window
  - Process them as a single batch

- [ ] **Task 3.2**: Add rate limiting:
  - Max 1 Claude API call per tenant per minute for pattern validation
  - Queue excess requests

- [ ] **Task 3.3**: Re-enable the background service with these improvements

### Phase 4: Optional - Lazy Pattern Learning
**Don't learn patterns in real-time at all**

- [ ] **Task 4.1**: Instead of real-time learning, run pattern analysis:
  - As a nightly batch job
  - OR when user explicitly clicks "Analyze Patterns" button
  - OR when tenant reaches X unprocessed classifications

---

## Recommended Approach

**Start with Phase 1 + Phase 3.1** - This gives the best bang for buck:

1. Bulk updates insert tracking rows in one batch (not 9 separate inserts)
2. Background service waits 5-10 seconds and coalesces notifications
3. Result: 1 Claude API call instead of 9, with minimal code changes

**Estimated Changes:**
- `app_db.py`: ~20 lines (batch tracking function + call it after bulk update)
- `pattern_validation_service.py`: ~30 lines (add coalescing logic)
- No database schema changes needed

---

## Review Section

### Changes Made

**Phase 1: Batch Tracking (app_db.py)**
1. Added `track_bulk_classification()` function (lines 2253-2346)
   - Takes transaction_ids, field, value, tenant_id
   - Fetches descriptions for ALL transactions in ONE query
   - Builds batch INSERT values with pattern signatures
   - Disables triggers temporarily using `SET session_replication_role = replica`
   - Inserts all tracking records in ONE batch INSERT
   - Sends ONE manual pg_notify for the entire batch

2. Called `track_bulk_classification()` from `/api/bulk_update_transactions` (lines 9545-9548)
   - After the SQL UPDATE completes, calls batch tracking
   - ONE notification per field/value combo (usually just 1 total)

**Phase 3: Request Coalescing (pattern_validation_service.py)**
1. Added coalescing state variables (lines 50-54)
   - `_COALESCE_WINDOW_SECONDS = 5`
   - `_pending_notifications = []`
   - `_coalesce_timer = None`

2. Added `_process_coalesced_notifications()` function (lines 90-125)
   - Collects all pending notifications
   - Groups by tenant_id
   - Processes each tenant's suggestions ONCE

3. Added `_queue_notification()` function (lines 128-147)
   - Queues notification instead of immediate processing
   - Resets 5-second timer on each new notification

4. Modified listener to use coalescing (lines 236-244)
   - Changed from `asyncio.run(handle_new_pattern_notification(...))`
   - To `_queue_notification(notify.payload)`

5. Re-enabled pattern validation service in app_db.py (lines 23176-23190)
   - Uncommented the service startup code
   - Updated message: "with 5s coalescing"

### Performance Impact

**Before (9-row drag-fill):**
- 9 separate UPDATE statements
- 9 INSERT to user_classification_tracking (9 triggers fire)
- 9 NOTIFY events
- 9 Claude API calls (potential)
- Total: ~9 database round-trips + 9 API calls

**After (9-row drag-fill):**
- 1 UPDATE statement with IN clause
- 1 batch INSERT (triggers disabled)
- 1 manual NOTIFY
- Coalesced into 1 Claude API call (after 5s window)
- Total: ~3 database round-trips + 1 API call

### Testing Done
- Server started successfully with pattern validation service
- Pattern validation service listening for notifications
- Server responding on http://localhost:5001

### Notes
- Bulk updates still track classifications for pattern learning
- Pattern learning happens in background (5 seconds after last notification)
- Single transaction edits still work as before (immediate tracking)
- Flask debug mode properly handled (service only starts in main worker)

---

## Bug Fix: session_replication_role Superuser Error (Dec 8, 2025)

### Problem
Server crashed with error when `track_bulk_classification()` tried to execute:
```sql
SET session_replication_role = replica;
```
This command requires superuser privileges, which the database user doesn't have.

### Root Cause
The original implementation tried to disable PostgreSQL triggers during bulk INSERT to prevent multiple NOTIFY events. However, `session_replication_role` requires superuser access.

### Solution
Removed the `session_replication_role` commands entirely. The triggers will now fire for each row inserted, but this is fine because:
1. The `pattern_validation_service.py` already has 5-second coalescing
2. All NOTIFY events within that 5-second window get batched into a single Claude API call
3. Net effect is still 1 API call instead of 9, just handled at the service level instead of the database level

### Changes Made
- **app_db.py lines 2306-2321**: Removed `SET session_replication_role = replica/DEFAULT` commands
- **app_db.py**: Removed manual `pg_notify()` call (triggers handle this now)
- **app_db.py**: Updated log message (no longer mentions "1 notification")

### Verification
- Server starts without errors
- Health endpoint returns healthy status
- Pattern validation service is listening for notifications with 5s coalescing
=======
# Frontend Refactoring: Flask/Jinja to Next.js + React

## Overview

Migrate the DeltaCFOAgent frontend from Flask/Jinja templates to a modern Next.js + React stack while keeping the Flask backend as the API layer.

### Current State
- **Templates**: 27 HTML files (30,321 lines)
- **JavaScript**: 26 files (11,154 lines)
- **CSS**: 7 files (5,306 lines)
- **API Routes**: 150+ Flask REST endpoints (working and stable)

### Target Stack
| Aspect     | Technology                         |
|------------|------------------------------------|
| Framework  | Next.js 16 (App Router) + React 19 |
| UI Library | shadcn/ui (New York style)         |
| Styling    | Tailwind CSS v4                    |
| Icons      | Lucide React                       |
| Fonts      | Sora (headings) + DM Sans (body)   |
| Forms      | react-hook-form + Zod              |
| Auth       | NextAuth v4 (with Firebase)        |
| Toasts     | Sonner                             |
| i18n       | next-intl                          |

### Architecture Decision
**Keep Flask as API backend** - The 150+ API endpoints are stable and well-tested. The Next.js app will:
1. Run as a separate frontend application
2. Call the Flask API via HTTP
3. Handle client-side state, routing, and rendering

---

## Phase 1: Project Setup & Configuration - COMPLETED

### Task 1.1: Initialize Next.js Project
- [x] Create `frontend/` directory at project root
- [x] Initialize Next.js 15 with App Router
- [x] Configure TypeScript strict mode
- [x] Set up path aliases (@/components, @/lib, etc.)

### Task 1.2: Install Core Dependencies
- [x] Install shadcn/ui (New York style)
- [x] Install 14 shadcn components (button, input, card, dialog, etc.)
- [x] Install lucide-react for icons
- [x] Install sonner for toasts
- [x] Install react-hook-form + @hookform/resolvers + zod
- [x] Install next-auth for authentication (configured)
- [x] Install next-intl for i18n (configured)

### Task 1.3: Configure Design System
- [x] Create globals.css with design tokens:
  - Background: #FAFAF9 (warm off-white)
  - Foreground: #18181B (dark zinc)
  - Primary: #4F46E5 (deep indigo)
  - Secondary: #F4F4F5 (cool gray)
  - Accent: #FEF3C7 (warm amber)
  - Destructive: #DC2626 (red)
- [x] Configure fonts: Sora (headings) + DM Sans (body) + JetBrains Mono (code)
- [x] Set up Tailwind CSS 3.4 with custom theme

### Task 1.4: Configure API Integration
- [x] Create lib/api.ts for Flask API client
- [x] Configure environment variables for API URL
- [x] Set up API proxy rewrites in next.config.ts
- [x] Create typed API response interfaces (60+ types)

---

## Phase 2: Core Layout & Navigation - COMPLETED

### Task 2.1: Create Root Layout
- [x] app/layout.tsx with:
  - Providers wrapper (Auth, Tenant, Tooltip)
  - Toaster (Sonner - top-right)
  - Google Fonts via link tags
  - Metadata configuration

### Task 2.2: Create Dashboard Layout
- [x] app/(dashboard)/layout.tsx with:
  - Auth check (redirect to /login if not authenticated)
  - Tenant check (redirect to /onboarding if no tenant)
  - Top navigation bar (DashboardNav)
  - Main content container (max-w-7xl)
  - Loading state with spinner

### Task 2.3: Create Navigation Components
- [x] components/dashboard/dashboard-nav.tsx:
  - Logo with company icon
  - Tenant Switcher dropdown
  - Navigation links (Overview, Transactions, Revenue, Invoices, etc.)
  - Collapsible search input
  - Notifications with badge
  - Settings dropdown
  - User menu (avatar, profile, logout)
  - Mobile hamburger menu
- [x] Active state styling: bg-indigo-50 text-indigo-700
- [x] Sticky top, white background, z-50

### Task 2.4: Create Utility Components
- [x] components/ui/loading.tsx - LoadingSpinner, LoadingPage, Skeleton variants
- [x] components/ui/error-boundary.tsx - ErrorBoundary, ErrorDisplay, ErrorMessage
- [x] components/ui/empty-state.tsx - EmptyState, NoDataFound, NoSearchResults
- [x] context/auth-context.tsx - AuthProvider, useAuth hook
- [x] context/tenant-context.tsx - TenantProvider, useTenant hook
- [x] components/providers.tsx - Combined providers wrapper

---

## Phase 3: Authentication System - COMPLETED

### Task 3.1: Configure NextAuth (Deferred)
- [ ] Create app/api/auth/[...nextauth]/route.ts (backend integration pending)
- [ ] Configure Firebase as authentication provider
- [ ] Set up JWT session strategy
- [ ] Handle token refresh

### Task 3.2: Create Auth Pages
- [x] app/(auth)/layout.tsx - Centered card, gradient background
- [x] app/(auth)/login/page.tsx - Email/password + Google OAuth
- [x] app/(auth)/register/page.tsx - Full registration with user types
- [x] app/(auth)/forgot-password/page.tsx - Password reset with success state
- [ ] app/(auth)/accept-invitation/page.tsx - Email invitation flow (future)

### Task 3.3: Create Auth Hooks & Context (Done in Phase 2)
- [x] context/auth-context.tsx - AuthProvider with login/logout
- [x] context/tenant-context.tsx - TenantProvider with switching
- [x] components/providers.tsx - Combined providers wrapper

---

## Phase 4: Page Migration (Priority Order) - COMPLETED

### Task 4.1: Business Overview (Homepage)
- [x] app/(dashboard)/page.tsx (basic implementation in Phase 2)
- [ ] Components (enhanced version pending):
  - HeroSection with company branding
  - KPICards with animated counters
  - HoldingsGrid for business entities
  - QuickActions panel
- [x] API integration: /api/homepage/content

### Task 4.2: Dashboard (Transactions)
- [x] app/(dashboard)/dashboard/page.tsx
- [x] Components:
  - TransactionFilters (date, category, entity, status)
  - TransactionStats cards (StatsCard component)
  - TransactionsTable with sorting/pagination (DataTable component)
  - BulkActionsToolbar
- [x] API integration: /api/transactions

### Task 4.3: Revenue Recognition
- [x] app/(dashboard)/revenue/page.tsx
- [x] Components:
  - MatchingStats cards
  - PendingMatchesTable (PendingMatchCard)
  - ConfirmedMatchesTable (MatchedPairCard)
  - MatchingModal with confidence scoring
  - BulkMatchActions
- [x] API integration: /api/revenue/*

### Task 4.4: Invoices
- [x] app/(dashboard)/invoices/page.tsx
- [ ] app/(dashboard)/invoices/[id]/page.tsx (detail - pending)
- [ ] app/(dashboard)/invoices/create/page.tsx (pending)
- [x] Components:
  - InvoiceFilters
  - InvoicesTable
  - StatusBadge
- [x] API integration: /api/invoices/*

### Task 4.5: File Manager
- [x] app/(dashboard)/files/page.tsx
- [x] Components:
  - TransactionUploadSection (UploadZone)
  - InvoiceUploadSection (UploadZone)
  - ProcessingProgress
  - FileHistoryTable (FileRow)
- [x] API integration: /api/upload/*

### Task 4.6: Workforce/Payroll
- [x] app/(dashboard)/workforce/page.tsx
- [x] Components:
  - WorkforceTabs (Members / Payslips)
  - WorkforceTable
  - PayslipsTable
  - EmploymentTypeBadge, PayslipStatusBadge
- [x] API integration: /api/workforce/*, /api/payslips/*

### Task 4.7: Shareholders
- [x] app/(dashboard)/shareholders/page.tsx
- [x] Components:
  - ShareholdersList
  - OwnershipChart (visual bar chart)
  - OwnershipBar
- [x] API integration: /api/shareholders/*

### Task 4.8: Whitelisted Accounts
- [x] app/(dashboard)/accounts/page.tsx
- [x] Components:
  - AccountsTabs (Bank / Crypto)
  - BankAccountsTable
  - CryptoWalletsTable
  - AccountTypeBadge, BlockchainBadge
- [x] API integration: /api/bank-accounts, /api/wallets

### Task 4.9: Settings & Management
- [x] app/(dashboard)/settings/page.tsx (tabbed form sections)
- [ ] app/(dashboard)/tenant-knowledge/page.tsx (pending)
- [ ] app/(dashboard)/users/page.tsx (pending)
- [x] Components:
  - SettingsTabs (General, Branding, Notifications, Security)
  - General and Branding forms implemented

### Task 4.10: Reports
- [x] app/(dashboard)/reports/page.tsx
- [ ] app/(dashboard)/reports/pl-trend/page.tsx (pending)
- [x] Components:
  - ReportSelector (ReportCard)
  - Quick stats cards
- [ ] PLTrendChart, DateRangePicker, ExportButtons (pending)

---

## Phase 5: Internationalization (i18n) - COMPLETED

### Task 5.1: Configure next-intl
- [x] Set up next-intl with middleware (frontend/middleware.ts)
- [x] Configure supported locales: en, pt, es (frontend/src/i18n/config.ts)
- [x] Create messages directory structure (frontend/src/messages/)
- [x] Create i18n request handler (frontend/src/i18n/request.ts)
- [x] Update next.config.ts with createNextIntlPlugin

### Task 5.2: Migrate Translation Files
- [x] Copy web_ui/static/locales/en.json to frontend/src/messages/
- [x] Copy web_ui/static/locales/pt.json to frontend/src/messages/
- [x] Copy web_ui/static/locales/es.json to frontend/src/messages/
- [x] Add missing nav keys (shareholders, accounts, settings, users)
- [x] Update root layout with NextIntlClientProvider

### Task 5.3: Language Switcher
- [x] Create components/language-switcher.tsx with flag emojis
- [x] Add language switcher to dashboard navigation
- [x] Persist preference to localStorage
- [x] Handle locale routing with next-intl middleware
- [x] Update DashboardNav to use translations for nav items

---

## Phase 6: Shared Components Library - COMPLETED

### Task 6.1: Status & Priority Badges
- [x] components/ui/status-badge.tsx - 15 status variants with icons
- [x] components/ui/priority-badge.tsx - 5 priority levels
- [x] Color-coded variants matching design system
- [x] getStatusVariant and getPriorityLevel helpers

### Task 6.2: Data Display Components (from Phase 4)
- [x] components/dashboard/stats-card.tsx (completed in Phase 4)
- [x] components/dashboard/data-table.tsx (completed in Phase 4)
- [x] components/ui/empty-state.tsx (completed in Phase 2)
- [x] components/ui/loading.tsx (completed in Phase 2)

### Task 6.3: Form Components
- [x] components/forms/currency-input.tsx - Currency input with selector
- [x] components/forms/date-picker.tsx - DatePicker + DateRangePicker
- [x] components/forms/file-uploader.tsx - Drag-drop with progress
- [x] components/forms/entity-selector.tsx - Searchable dropdown
- [x] components/forms/index.ts - Export barrel file

### Task 6.4: Modal Dialogs
- [x] components/modals/confirm-dialog.tsx - 4 variants + useConfirmDialog hook
- [x] components/modals/form-dialog.tsx - FormField, FormGrid, FormSection
- [x] components/modals/index.ts - Export barrel file
- [ ] components/modals/matching-dialog.tsx (for revenue matching - future)

---

## Phase 7: Testing & QA

### Task 7.1: Unit Tests
- [ ] Set up Jest + React Testing Library
- [ ] Write tests for utility functions
- [ ] Write tests for hooks
- [ ] Write tests for critical components

### Task 7.2: Integration Tests
- [ ] Test API integration layer
- [ ] Test authentication flow
- [ ] Test form submissions

### Task 7.3: E2E Tests (Optional)
- [ ] Set up Playwright
- [ ] Test critical user journeys

---

## Phase 8: Deployment Configuration

### Task 8.1: Docker Configuration
- [ ] Create frontend/Dockerfile
- [ ] Configure multi-stage build
- [ ] Set up environment variables

### Task 8.2: Cloud Run Deployment
- [ ] Create cloudbuild-frontend.yaml
- [ ] Configure Cloud Run service
- [ ] Set up routing (frontend vs API)

### Task 8.3: Production Checklist
- [ ] Configure production API URL
- [ ] Set up error monitoring (Sentry)
- [ ] Configure performance monitoring
- [ ] Set up CDN for static assets

---

## File Structure

```
frontend/
  src/
    app/
      (auth)/
        login/page.tsx
        register/page.tsx
        forgot-password/page.tsx
      (dashboard)/
        layout.tsx
        page.tsx                    # Business Overview
        dashboard/page.tsx          # Transactions
        revenue/page.tsx
        invoices/
          page.tsx
          [id]/page.tsx
          create/page.tsx
        files/page.tsx
        workforce/page.tsx
        shareholders/page.tsx
        accounts/page.tsx           # Whitelisted Accounts
        settings/page.tsx
        tenant-knowledge/page.tsx
        users/page.tsx
        reports/
          page.tsx
          pl-trend/page.tsx
      api/
        auth/[...nextauth]/route.ts
      layout.tsx
      globals.css
    components/
      ui/                           # shadcn/ui components
      dashboard/
        dashboard-nav.tsx
        stats-card.tsx
        data-table.tsx
        ...
      forms/
      modals/
    lib/
      api.ts                        # Flask API client
      utils.ts                      # cn() helper
      auth.ts                       # NextAuth config
    hooks/
      use-auth.ts
      use-tenant.ts
      use-api.ts
    context/
      auth-context.tsx
      tenant-context.tsx
    types/
      api.ts                        # API response types
      models.ts                     # Data models
    messages/
      en.json
      pt.json
      es.json
  public/
    fonts/
    images/
  next.config.js
  tailwind.config.ts
  components.json                   # shadcn config
  package.json
```

---

## Migration Strategy

1. **Parallel Operation**: Run both Flask templates and Next.js during migration
2. **Feature Flags**: Use feature flags to toggle between old/new UI
3. **Incremental Migration**: Migrate one page at a time
4. **API Compatibility**: No changes to Flask API required
5. **Testing**: Test each page thoroughly before moving to next

---

## Success Criteria

- [ ] All 27 pages migrated to React components
- [ ] All API integrations working
- [ ] Authentication working with Firebase
- [ ] i18n working for all 3 languages
- [ ] Responsive design on all screen sizes
- [ ] No regressions in functionality
- [ ] Performance equal or better than current
- [ ] All tests passing

---

## Notes

- **Keep Flask Backend**: All 150+ API endpoints remain unchanged
- **No Database Changes**: Frontend-only refactoring
- **Gradual Rollout**: Can deploy incrementally
- **Fallback Available**: Flask templates remain as fallback

---

## Review Section

### Phase 1: Project Setup & Configuration - COMPLETED (Dec 2024)

**Commit:** `1a91937` - feat(frontend): Initialize Next.js frontend with shadcn/ui (Phase 1)

**What was created:**

1. **Project Structure** (`frontend/`)
   - Next.js 15.1 with App Router and TypeScript
   - Tailwind CSS 3.4 with custom design system
   - ESLint + TypeScript strict mode
   - Path aliases (@/components, @/lib, etc.)

2. **Design System** (`src/app/globals.css`)
   - Color palette: Indigo primary (#4F46E5), warm off-white background (#FAFAF9)
   - Typography: Sora (headings) + DM Sans (body) + JetBrains Mono (code)
   - Component classes: stats-card, badge variants, nav-link, table styles
   - Status badges: new, pending, confirmed, paid, rejected, overdue
   - Confidence indicators: high/medium/low with color coding

3. **UI Components** (`src/components/ui/`) - 14 shadcn/ui components:
   - Form: button, input, label, checkbox, switch, select
   - Layout: card, separator, tabs, table
   - Overlay: dialog, dropdown-menu, tooltip
   - Display: badge, avatar, progress

4. **API Client** (`src/lib/api.ts`)
   - Typed fetch wrapper with error handling
   - All Flask API endpoints organized by feature:
     - Homepage, Transactions, Invoices, Revenue matching
     - Workforce, Payslips, Payroll matching
     - Bank accounts, Wallets, Shareholders
     - Tenant config, Knowledge patterns, Auth
   - Full TypeScript interfaces for all API responses

5. **Configuration Files**
   - `next.config.ts` - API proxy rewrites to Flask backend
   - `tailwind.config.ts` - Design tokens and animations
   - `components.json` - shadcn/ui New York style config
   - `.env.local.example` - Environment variables template

**Build Status:** Passing (type-check and production build successful)

**Next Steps:** Phase 2 - Core Layout & Navigation

---

### Phase 2: Core Layout & Navigation - COMPLETED (Dec 2024)

**Commit:** `7aab92f` - feat(frontend): Add dashboard layout and navigation (Phase 2)

**What was created:**

1. **Context Providers** (`src/context/`)
   - `auth-context.tsx`: AuthProvider with login/logout, user state
   - `tenant-context.tsx`: TenantProvider with tenant switching
   - `providers.tsx`: Combined wrapper component

2. **Dashboard Layout** (`src/app/(dashboard)/layout.tsx`)
   - Auth check with redirect to /login
   - Tenant check for onboarding flow
   - Loading state with spinner
   - Container max-w-7xl layout

3. **Navigation Component** (`src/components/dashboard/dashboard-nav.tsx`)
   - Sticky top navigation (z-50)
   - Logo with Building2 icon
   - Tenant switcher dropdown
   - 8 navigation links with icons
   - Collapsible search input
   - Notifications bell with badge
   - Settings dropdown
   - User menu with avatar
   - Mobile hamburger menu

4. **Utility Components** (`src/components/ui/`)
   - `loading.tsx`: LoadingSpinner, LoadingPage, Skeleton, CardSkeleton, TableSkeleton
   - `error-boundary.tsx`: ErrorBoundary class, ErrorDisplay, ErrorMessage
   - `empty-state.tsx`: EmptyState, NoDataFound, NoSearchResults, ErrorState

5. **Dashboard Homepage** (`src/app/(dashboard)/page.tsx`)
   - KPI cards with trend indicators
   - AI insights section
   - Quick action cards

**Build Status:** Passing

**Next Steps:** Phase 3 - Authentication System (or Phase 4 - Page Migration)

---

### Phase 3: Authentication System - COMPLETED (Dec 2024)

**Commit:** `6fa6dc0` - feat(frontend): Add authentication pages (Phase 3)

**What was created:**

1. **Auth Layout** (`src/app/(auth)/layout.tsx`)
   - Centered card layout
   - Gradient background (background to primary/5)
   - Responsive max-w-md container

2. **Login Page** (`src/app/(auth)/login/page.tsx`)
   - Email/password form with react-hook-form + zod validation
   - Google OAuth button with SVG icon
   - Show/hide password toggle
   - Forgot password link
   - Loading states and error toasts
   - "Or continue with" separator

3. **Register Page** (`src/app/(auth)/register/page.tsx`)
   - Full registration form (name, email, password, confirm)
   - Account type selector with descriptions:
     - Fractional CFO (manage multiple clients)
     - Business Owner (tenant admin)
     - Employee (limited access)
   - Conditional company name field
   - Terms/privacy links
   - Google OAuth option

4. **Forgot Password Page** (`src/app/(auth)/forgot-password/page.tsx`)
   - Email input with validation
   - Success state with check icon
   - "Try different email" option
   - Back to login navigation

**Features:**
- Zod validation schemas
- react-hook-form integration
- Loading spinners on submit
- Toast notifications (sonner)
- Icon prefixes on inputs (lucide-react)
- Password visibility toggle

**Build Status:** Passing (7 routes)

**Next Steps:** Phase 4 - Page Migration (Transactions, Revenue, Invoices)
>>>>>>> da7ecba8
<|MERGE_RESOLUTION|>--- conflicted
+++ resolved
@@ -1,181 +1,3 @@
-<<<<<<< HEAD
-# Plan: Re-enable Pattern Learning Without Sacrificing Performance
-
-## Problem Summary
-The drag-fill bulk update was slow because:
-1. Each of 9 transaction updates inserted to `user_classification_tracking`
-2. PostgreSQL trigger fired 9 times, sending 9 NOTIFY events
-3. Background service received 9 notifications, potentially making 9 Claude API calls
-
-## What Was Disabled
-1. **Pattern validation background service** - commented out in app_db.py startup
-2. **Tracking inserts for bulk updates** - `skip_tracking=True` bypasses the trigger
-
-## Goal
-Re-enable pattern learning so the system continues to learn from user classifications, but in a performance-conscious way.
-
----
-
-## Plan
-
-### Phase 1: Batch Tracking After Bulk Updates Complete
-**Instead of tracking each row during bulk update, track once at the end**
-
-- [ ] **Task 1.1**: Add a new function `track_bulk_classification()` that:
-  - Takes the list of transaction_ids, field, and value from the bulk update
-  - Inserts a SINGLE row to `user_classification_tracking` with metadata indicating it's a bulk operation
-  - OR inserts all rows in a single INSERT statement (batch insert)
-
-- [ ] **Task 1.2**: Call `track_bulk_classification()` at the END of `/api/bulk_update_transactions` after the SQL UPDATE completes
-  - This means 1 tracking operation instead of 9
-
-### Phase 2: Debounced Pattern Suggestion Trigger
-**Don't fire NOTIFY for every insert - batch them**
-
-- [ ] **Task 2.1**: Modify the PostgreSQL trigger to use a debounce table:
-  - Instead of immediate NOTIFY, insert to `pending_pattern_checks` table
-  - A separate scheduled job processes this table every 30-60 seconds
-
-- [ ] **Task 2.2**: Alternative approach - modify trigger to only NOTIFY if:
-  - More than X seconds have passed since last NOTIFY for this tenant
-  - OR occurrence_count crosses a threshold (e.g., 3, 5, 10)
-
-### Phase 3: Background Service Improvements
-**Make the background service smarter about when to call Claude**
-
-- [ ] **Task 3.1**: Add request coalescing in the background service:
-  - When a NOTIFY comes in, wait 5-10 seconds before processing
-  - Collect all NOTIFYs during that window
-  - Process them as a single batch
-
-- [ ] **Task 3.2**: Add rate limiting:
-  - Max 1 Claude API call per tenant per minute for pattern validation
-  - Queue excess requests
-
-- [ ] **Task 3.3**: Re-enable the background service with these improvements
-
-### Phase 4: Optional - Lazy Pattern Learning
-**Don't learn patterns in real-time at all**
-
-- [ ] **Task 4.1**: Instead of real-time learning, run pattern analysis:
-  - As a nightly batch job
-  - OR when user explicitly clicks "Analyze Patterns" button
-  - OR when tenant reaches X unprocessed classifications
-
----
-
-## Recommended Approach
-
-**Start with Phase 1 + Phase 3.1** - This gives the best bang for buck:
-
-1. Bulk updates insert tracking rows in one batch (not 9 separate inserts)
-2. Background service waits 5-10 seconds and coalesces notifications
-3. Result: 1 Claude API call instead of 9, with minimal code changes
-
-**Estimated Changes:**
-- `app_db.py`: ~20 lines (batch tracking function + call it after bulk update)
-- `pattern_validation_service.py`: ~30 lines (add coalescing logic)
-- No database schema changes needed
-
----
-
-## Review Section
-
-### Changes Made
-
-**Phase 1: Batch Tracking (app_db.py)**
-1. Added `track_bulk_classification()` function (lines 2253-2346)
-   - Takes transaction_ids, field, value, tenant_id
-   - Fetches descriptions for ALL transactions in ONE query
-   - Builds batch INSERT values with pattern signatures
-   - Disables triggers temporarily using `SET session_replication_role = replica`
-   - Inserts all tracking records in ONE batch INSERT
-   - Sends ONE manual pg_notify for the entire batch
-
-2. Called `track_bulk_classification()` from `/api/bulk_update_transactions` (lines 9545-9548)
-   - After the SQL UPDATE completes, calls batch tracking
-   - ONE notification per field/value combo (usually just 1 total)
-
-**Phase 3: Request Coalescing (pattern_validation_service.py)**
-1. Added coalescing state variables (lines 50-54)
-   - `_COALESCE_WINDOW_SECONDS = 5`
-   - `_pending_notifications = []`
-   - `_coalesce_timer = None`
-
-2. Added `_process_coalesced_notifications()` function (lines 90-125)
-   - Collects all pending notifications
-   - Groups by tenant_id
-   - Processes each tenant's suggestions ONCE
-
-3. Added `_queue_notification()` function (lines 128-147)
-   - Queues notification instead of immediate processing
-   - Resets 5-second timer on each new notification
-
-4. Modified listener to use coalescing (lines 236-244)
-   - Changed from `asyncio.run(handle_new_pattern_notification(...))`
-   - To `_queue_notification(notify.payload)`
-
-5. Re-enabled pattern validation service in app_db.py (lines 23176-23190)
-   - Uncommented the service startup code
-   - Updated message: "with 5s coalescing"
-
-### Performance Impact
-
-**Before (9-row drag-fill):**
-- 9 separate UPDATE statements
-- 9 INSERT to user_classification_tracking (9 triggers fire)
-- 9 NOTIFY events
-- 9 Claude API calls (potential)
-- Total: ~9 database round-trips + 9 API calls
-
-**After (9-row drag-fill):**
-- 1 UPDATE statement with IN clause
-- 1 batch INSERT (triggers disabled)
-- 1 manual NOTIFY
-- Coalesced into 1 Claude API call (after 5s window)
-- Total: ~3 database round-trips + 1 API call
-
-### Testing Done
-- Server started successfully with pattern validation service
-- Pattern validation service listening for notifications
-- Server responding on http://localhost:5001
-
-### Notes
-- Bulk updates still track classifications for pattern learning
-- Pattern learning happens in background (5 seconds after last notification)
-- Single transaction edits still work as before (immediate tracking)
-- Flask debug mode properly handled (service only starts in main worker)
-
----
-
-## Bug Fix: session_replication_role Superuser Error (Dec 8, 2025)
-
-### Problem
-Server crashed with error when `track_bulk_classification()` tried to execute:
-```sql
-SET session_replication_role = replica;
-```
-This command requires superuser privileges, which the database user doesn't have.
-
-### Root Cause
-The original implementation tried to disable PostgreSQL triggers during bulk INSERT to prevent multiple NOTIFY events. However, `session_replication_role` requires superuser access.
-
-### Solution
-Removed the `session_replication_role` commands entirely. The triggers will now fire for each row inserted, but this is fine because:
-1. The `pattern_validation_service.py` already has 5-second coalescing
-2. All NOTIFY events within that 5-second window get batched into a single Claude API call
-3. Net effect is still 1 API call instead of 9, just handled at the service level instead of the database level
-
-### Changes Made
-- **app_db.py lines 2306-2321**: Removed `SET session_replication_role = replica/DEFAULT` commands
-- **app_db.py**: Removed manual `pg_notify()` call (triggers handle this now)
-- **app_db.py**: Updated log message (no longer mentions "1 notification")
-
-### Verification
-- Server starts without errors
-- Health endpoint returns healthy status
-- Pattern validation service is listening for notifications with 5s coalescing
-=======
 # Frontend Refactoring: Flask/Jinja to Next.js + React
 
 ## Overview
@@ -734,4 +556,3 @@
 **Build Status:** Passing (7 routes)
 
 **Next Steps:** Phase 4 - Page Migration (Transactions, Revenue, Invoices)
->>>>>>> da7ecba8
