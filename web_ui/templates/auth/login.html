<!DOCTYPE html>
<html lang="en">
<head>
    <meta charset="UTF-8">
    <meta name="viewport" content="width=device-width, initial-scale=1.0">
    <title><span data-i18n="auth.login.pageTitle">Login</span> - Delta CFO Agent</title>
    <link rel="stylesheet" href="{{ url_for('static', filename='css/auth.css') }}">
    <script src="{{ url_for('static', filename='js/i18n.js') }}"></script>
</head>
<body>
    <div class="auth-container">
        <div class="auth-card">
            <div class="auth-header">
                <h1>Delta CFO Agent</h1>
<<<<<<< HEAD
                <p><span data-i18n="auth.login.tagline">AI-Powered Financial Intelligence</span></p>
            </div>

            <div class="auth-tabs">
                <a href="{{ url_for('login_page') }}" class="tab active"><span data-i18n="auth.login.tab">Login</span></a>
                <a href="{{ url_for('register_page') }}" class="tab"><span data-i18n="auth.login.registerTab">Register</span></a>
=======
                <p data-i18n="auth.aiPoweredFinancialIntelligence">AI-Powered Financial Intelligence</p>
            </div>

            <div class="auth-tabs">
                <a href="{{ url_for('login_page') }}" class="tab active" data-i18n="auth.login">Login</a>
                <a href="{{ url_for('register_page') }}" class="tab" data-i18n="auth.register">Register</a>
>>>>>>> 6e09b24b
            </div>

            <form id="loginForm" class="auth-form">
                <div class="form-group">
<<<<<<< HEAD
                    <label for="email"><span data-i18n="auth.login.emailLabel">Email Address</span></label>
                    <input type="email" id="email" name="email" required data-i18n-attr="placeholder" data-i18n="auth.login.emailPlaceholder" placeholder="your@email.com">
                </div>

                <div class="form-group">
                    <label for="password"><span data-i18n="auth.login.passwordLabel">Password</span></label>
                    <input type="password" id="password" name="password" required data-i18n-attr="placeholder" data-i18n="auth.login.passwordPlaceholder" placeholder="Enter your password">
=======
                    <label for="email" data-i18n="auth.emailAddress">Email Address</label>
                    <input type="email" id="email" name="email" required data-i18n-placeholder="auth.emailPlaceholder" placeholder="your@email.com">
                </div>

                <div class="form-group">
                    <label for="password" data-i18n="auth.password">Password</label>
                    <input type="password" id="password" name="password" required data-i18n-placeholder="auth.enterPassword" placeholder="Enter your password">
>>>>>>> 6e09b24b
                </div>

                <div class="form-options">
                    <label class="checkbox-label">
                        <input type="checkbox" id="rememberMe">
<<<<<<< HEAD
                        <span><span data-i18n="auth.login.rememberMe">Remember me</span></span>
                    </label>
                    <a href="{{ url_for('forgot_password_page') }}" class="forgot-link"><span data-i18n="auth.login.forgotPassword">Forgot password?</span></a>
                </div>

                <button type="submit" class="btn-primary" id="loginBtn">
                    <span class="btn-text"><span data-i18n="auth.login.signInButton">Sign In</span></span>
=======
                        <span data-i18n="auth.rememberMe">Remember me</span>
                    </label>
                    <a href="{{ url_for('forgot_password_page') }}" class="forgot-link" data-i18n="auth.forgotPassword">Forgot password?</a>
                </div>

                <button type="submit" class="btn-primary" id="loginBtn">
                    <span class="btn-text" data-i18n="auth.signIn">Sign In</span>
>>>>>>> 6e09b24b
                    <span class="btn-loader" style="display: none;"></span>
                </button>

                <div class="divider">
                    <span data-i18n="auth.or">OR</span>
                </div>

                <button type="button" class="btn-google" id="googleSignInBtn">
                    <svg width="18" height="18" xmlns="http://www.w3.org/2000/svg" viewBox="0 0 48 48">
                        <path fill="#EA4335" d="M24 9.5c3.54 0 6.71 1.22 9.21 3.6l6.85-6.85C35.9 2.38 30.47 0 24 0 14.62 0 6.51 5.38 2.56 13.22l7.98 6.19C12.43 13.72 17.74 9.5 24 9.5z"/>
                        <path fill="#4285F4" d="M46.98 24.55c0-1.57-.15-3.09-.38-4.55H24v9.02h12.94c-.58 2.96-2.26 5.48-4.78 7.18l7.73 6c4.51-4.18 7.09-10.36 7.09-17.65z"/>
                        <path fill="#FBBC05" d="M10.53 28.59c-.48-1.45-.76-2.99-.76-4.59s.27-3.14.76-4.59l-7.98-6.19C.92 16.46 0 20.12 0 24c0 3.88.92 7.54 2.56 10.78l7.97-6.19z"/>
                        <path fill="#34A853" d="M24 48c6.48 0 11.93-2.13 15.89-5.81l-7.73-6c-2.15 1.45-4.92 2.3-8.16 2.3-6.26 0-11.57-4.22-13.47-9.91l-7.98 6.19C6.51 42.62 14.62 48 24 48z"/>
                    </svg>
                    <span data-i18n="auth.continueWithGoogle">Continue with Google</span>
                </button>

                <div class="alert alert-error" id="errorAlert" style="display: none;"></div>
                <div class="alert alert-success" id="successAlert" style="display: none;"></div>
            </form>

            <div class="auth-footer">
<<<<<<< HEAD
                <p><span data-i18n="auth.login.noAccount">Don\'t have an account?</span> <a href="{{ url_for('register_page') }}"><span data-i18n="auth.login.registerLink">Register here</span></a></p>
=======
                <p><span data-i18n="auth.dontHaveAccount">Don't have an account?</span> <a href="{{ url_for('register_page') }}" data-i18n="auth.registerHere">Register here</a></p>
>>>>>>> 6e09b24b
            </div>
        </div>
    </div>

    <!-- Firebase Client SDK -->
    <script type="module" src="{{ url_for('static', filename='js/firebase_client.js') }}"></script>
    <script type="module" src="{{ url_for('static', filename='js/auth.js') }}"></script>
</body>
</html><|MERGE_RESOLUTION|>--- conflicted
+++ resolved
@@ -3,7 +3,7 @@
 <head>
     <meta charset="UTF-8">
     <meta name="viewport" content="width=device-width, initial-scale=1.0">
-    <title><span data-i18n="auth.login.pageTitle">Login</span> - Delta CFO Agent</title>
+    <title>Login - Delta CFO Agent</title>
     <link rel="stylesheet" href="{{ url_for('static', filename='css/auth.css') }}">
     <script src="{{ url_for('static', filename='js/i18n.js') }}"></script>
 </head>
@@ -12,34 +12,16 @@
         <div class="auth-card">
             <div class="auth-header">
                 <h1>Delta CFO Agent</h1>
-<<<<<<< HEAD
-                <p><span data-i18n="auth.login.tagline">AI-Powered Financial Intelligence</span></p>
-            </div>
-
-            <div class="auth-tabs">
-                <a href="{{ url_for('login_page') }}" class="tab active"><span data-i18n="auth.login.tab">Login</span></a>
-                <a href="{{ url_for('register_page') }}" class="tab"><span data-i18n="auth.login.registerTab">Register</span></a>
-=======
                 <p data-i18n="auth.aiPoweredFinancialIntelligence">AI-Powered Financial Intelligence</p>
             </div>
 
             <div class="auth-tabs">
                 <a href="{{ url_for('login_page') }}" class="tab active" data-i18n="auth.login">Login</a>
                 <a href="{{ url_for('register_page') }}" class="tab" data-i18n="auth.register">Register</a>
->>>>>>> 6e09b24b
             </div>
 
             <form id="loginForm" class="auth-form">
                 <div class="form-group">
-<<<<<<< HEAD
-                    <label for="email"><span data-i18n="auth.login.emailLabel">Email Address</span></label>
-                    <input type="email" id="email" name="email" required data-i18n-attr="placeholder" data-i18n="auth.login.emailPlaceholder" placeholder="your@email.com">
-                </div>
-
-                <div class="form-group">
-                    <label for="password"><span data-i18n="auth.login.passwordLabel">Password</span></label>
-                    <input type="password" id="password" name="password" required data-i18n-attr="placeholder" data-i18n="auth.login.passwordPlaceholder" placeholder="Enter your password">
-=======
                     <label for="email" data-i18n="auth.emailAddress">Email Address</label>
                     <input type="email" id="email" name="email" required data-i18n-placeholder="auth.emailPlaceholder" placeholder="your@email.com">
                 </div>
@@ -47,21 +29,11 @@
                 <div class="form-group">
                     <label for="password" data-i18n="auth.password">Password</label>
                     <input type="password" id="password" name="password" required data-i18n-placeholder="auth.enterPassword" placeholder="Enter your password">
->>>>>>> 6e09b24b
                 </div>
 
                 <div class="form-options">
                     <label class="checkbox-label">
                         <input type="checkbox" id="rememberMe">
-<<<<<<< HEAD
-                        <span><span data-i18n="auth.login.rememberMe">Remember me</span></span>
-                    </label>
-                    <a href="{{ url_for('forgot_password_page') }}" class="forgot-link"><span data-i18n="auth.login.forgotPassword">Forgot password?</span></a>
-                </div>
-
-                <button type="submit" class="btn-primary" id="loginBtn">
-                    <span class="btn-text"><span data-i18n="auth.login.signInButton">Sign In</span></span>
-=======
                         <span data-i18n="auth.rememberMe">Remember me</span>
                     </label>
                     <a href="{{ url_for('forgot_password_page') }}" class="forgot-link" data-i18n="auth.forgotPassword">Forgot password?</a>
@@ -69,7 +41,6 @@
 
                 <button type="submit" class="btn-primary" id="loginBtn">
                     <span class="btn-text" data-i18n="auth.signIn">Sign In</span>
->>>>>>> 6e09b24b
                     <span class="btn-loader" style="display: none;"></span>
                 </button>
 
@@ -92,11 +63,7 @@
             </form>
 
             <div class="auth-footer">
-<<<<<<< HEAD
-                <p><span data-i18n="auth.login.noAccount">Don\'t have an account?</span> <a href="{{ url_for('register_page') }}"><span data-i18n="auth.login.registerLink">Register here</span></a></p>
-=======
                 <p><span data-i18n="auth.dontHaveAccount">Don't have an account?</span> <a href="{{ url_for('register_page') }}" data-i18n="auth.registerHere">Register here</a></p>
->>>>>>> 6e09b24b
             </div>
         </div>
     </div>
