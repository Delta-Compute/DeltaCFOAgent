--- conflicted
+++ resolved
@@ -3,7 +3,7 @@
 <head>
     <meta charset="UTF-8">
     <meta name="viewport" content="width=device-width, initial-scale=1.0">
-    <title><span data-i18n="auth.register.pageTitle">Register</span> - Delta CFO Agent</title>
+    <title>Register - Delta CFO Agent</title>
     <link rel="stylesheet" href="{{ url_for('static', filename='css/auth.css') }}">
     <script src="{{ url_for('static', filename='js/i18n.js') }}"></script>
 </head>
@@ -12,11 +12,7 @@
         <div class="auth-card">
             <div class="auth-header">
                 <h1>Delta CFO Agent</h1>
-<<<<<<< HEAD
-                <p><span data-i18n="auth.register.tagline">Create Your Account</span></p>
-=======
                 <p data-i18n="auth.createYourAccount">Create Your Account</p>
->>>>>>> 6e09b24b
             </div>
 
             <div class="auth-tabs">
@@ -26,13 +22,8 @@
 
             <form id="registerForm" class="auth-form">
                 <div class="form-group">
-<<<<<<< HEAD
-                    <label for="displayName"><span data-i18n="auth.register.fullNameLabel">Full Name</span></label>
-                    <input type="text" id="displayName" name="displayName" required data-i18n-attr="placeholder" data-i18n="auth.register.fullNamePlaceholder" placeholder="John Doe">
-=======
                     <label for="displayName" data-i18n="auth.fullName">Full Name</label>
                     <input type="text" id="displayName" name="displayName" required data-i18n-placeholder="auth.fullNamePlaceholder" placeholder="John Doe">
->>>>>>> 6e09b24b
                 </div>
 
                 <div class="form-group">
@@ -41,20 +32,6 @@
                 </div>
 
                 <div class="form-group">
-<<<<<<< HEAD
-                    <label for="password">Password</label>
-                    <input type="password" id="password" name="password" required data-i18n-attr="placeholder" data-i18n="auth.register.passwordPlaceholder" placeholder="At least 6 characters">
-                    <small class="form-hint"><span data-i18n="auth.register.passwordHint">Must be at least 6 characters long</span></small>
-                </div>
-
-                <div class="form-group">
-                    <label for="confirmPassword"><span data-i18n="auth.register.confirmPasswordLabel">Confirm Password</span></label>
-                    <input type="password" id="confirmPassword" name="confirmPassword" required data-i18n-attr="placeholder" data-i18n="auth.register.confirmPasswordPlaceholder" placeholder="Re-enter password">
-                </div>
-
-                <div class="form-group">
-                    <label><span data-i18n="auth.register.userTypeLabel">I am a:</span></label>
-=======
                     <label for="password" data-i18n="auth.password">Password</label>
                     <input type="password" id="password" name="password" required data-i18n-placeholder="auth.passwordMinChars" placeholder="At least 6 characters">
                     <small class="form-hint" data-i18n="auth.passwordHint">Must be at least 6 characters long</small>
@@ -67,32 +44,21 @@
 
                 <div class="form-group">
                     <label data-i18n="auth.iAmA">I am a:</label>
->>>>>>> 6e09b24b
                     <div class="radio-group">
                         <label class="radio-label">
                             <input type="radio" name="userType" value="fractional_cfo" required>
                             <span class="radio-custom"></span>
                             <div class="radio-content">
-<<<<<<< HEAD
-                                <strong><span data-i18n="auth.register.fractionalCFO">Fractional CFO</span></strong>
-                                <small><span data-i18n="auth.register.fractionalCFODesc">Manage multiple client businesses</span></small>
-=======
                                 <strong data-i18n="auth.fractionalCfo">Fractional CFO</strong>
                                 <small data-i18n="auth.fractionalCfoDesc">Manage multiple client businesses</small>
->>>>>>> 6e09b24b
                             </div>
                         </label>
                         <label class="radio-label">
                             <input type="radio" name="userType" value="tenant_admin" required>
                             <span class="radio-custom"></span>
                             <div class="radio-content">
-<<<<<<< HEAD
-                                <strong><span data-i18n="auth.register.businessOwner">Business Owner</span></strong>
-                                <small><span data-i18n="auth.register.businessOwnerDesc">Manage my company\'s finances</span></small>
-=======
                                 <strong data-i18n="auth.businessOwner">Business Owner</strong>
                                 <small data-i18n="auth.businessOwnerDesc">Manage my company's finances</small>
->>>>>>> 6e09b24b
                             </div>
                         </label>
                     </div>
@@ -101,20 +67,12 @@
                 <div class="form-group">
                     <label class="checkbox-label">
                         <input type="checkbox" id="agreeTerms" required>
-<<<<<<< HEAD
-                        <span><span data-i18n="auth.register.agreeToThe">I agree to the</span> <a href="/terms" target="_blank"><span data-i18n="auth.register.termsOfService">Terms of Service</span></a> and <a href="/privacy" target="_blank"><span data-i18n="auth.register.privacyPolicy">Privacy Policy</span></a></span>
-=======
                         <span><span data-i18n="auth.agreeToTerms">I agree to the</span> <a href="/terms" target="_blank" data-i18n="auth.termsOfService">Terms of Service</a> <span data-i18n="auth.and">and</span> <a href="/privacy" target="_blank" data-i18n="auth.privacyPolicy">Privacy Policy</a></span>
->>>>>>> 6e09b24b
                     </label>
                 </div>
 
                 <button type="submit" class="btn-primary" id="registerBtn">
-<<<<<<< HEAD
-                    <span class="btn-text"><span data-i18n="auth.register.createAccountButton">Create Account</span></span>
-=======
                     <span class="btn-text" data-i18n="auth.createAccount">Create Account</span>
->>>>>>> 6e09b24b
                     <span class="btn-loader" style="display: none;"></span>
                 </button>
 
@@ -129,11 +87,7 @@
                         <path fill="#FBBC05" d="M10.53 28.59c-.48-1.45-.76-2.99-.76-4.59s.27-3.14.76-4.59l-7.98-6.19C.92 16.46 0 20.12 0 24c0 3.88.92 7.54 2.56 10.78l7.97-6.19z"/>
                         <path fill="#34A853" d="M24 48c6.48 0 11.93-2.13 15.89-5.81l-7.73-6c-2.15 1.45-4.92 2.3-8.16 2.3-6.26 0-11.57-4.22-13.47-9.91l-7.98 6.19C6.51 42.62 14.62 48 24 48z"/>
                     </svg>
-<<<<<<< HEAD
-                    <span data-i18n="auth.register.googleButton">Sign up with Google</span>
-=======
                     <span data-i18n="auth.signUpWithGoogle">Sign up with Google</span>
->>>>>>> 6e09b24b
                 </button>
 
                 <div class="alert alert-error" id="errorAlert" style="display: none;"></div>
@@ -141,11 +95,7 @@
             </form>
 
             <div class="auth-footer">
-<<<<<<< HEAD
-                <p><span data-i18n="auth.register.haveAccount">Already have an account?</span> <a href="{{ url_for('login_page') }}"><span data-i18n="auth.register.loginLink">Login here</span></a></p>
-=======
                 <p><span data-i18n="auth.alreadyHaveAccount">Already have an account?</span> <a href="{{ url_for('login_page') }}" data-i18n="auth.loginHere">Login here</a></p>
->>>>>>> 6e09b24b
             </div>
         </div>
     </div>
