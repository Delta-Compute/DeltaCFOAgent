<!DOCTYPE html>
<html lang="en">
<head>
    <meta charset="UTF-8">
    <meta name="viewport" content="width=device-width, initial-scale=1.0">
    <title>Delta CFO Agent - Files</title>
    <link rel="stylesheet" href="{{ url_for('static', filename='style_advanced.css') }}">
</head>
<body>
    <div class="container">
        <!-- Navigation -->
        {% include '_navbar.html' %}

        <div class="main-layout">
            <div class="dashboard-content">
                <header>
                    <h1 data-i18n="files.pageTitle">File Management</h1>
                </header>

                <!-- Upload Sections - Side by Side -->
                <div class="upload-grid">
                    <!-- Upload Transaction Files Section -->
                    <div class="upload-section-card">
                        <h2 data-i18n="files.transactions.title">Upload Transaction Files (CSV/Excel/PDF)</h2>
                        <div class="upload-area" id="uploadArea">
                            <div class="upload-content">
                                <div class="upload-icon">📁</div>
                                <h3 data-i18n="files.transactions.dragDrop">Drag & Drop CSV, Excel or PDF Files Here</h3>
                                <p data-i18n="files.transactions.orClick">Or click to select files</p>
                                <input type="file" id="fileInput" multiple accept=".csv,.xls,.xlsx,.pdf" style="display: none;">
                                <button class="btn-primary" onclick="document.getElementById('fileInput').click()" data-i18n="files.transactions.chooseFiles">
                                    Choose Files
                                </button>
                            </div>
                            <div class="upload-progress" id="uploadProgress" style="display: none;">
                                <div class="progress-bar">
                                    <div class="progress-fill" id="progressFill"></div>
                                </div>
<<<<<<< HEAD
                                <div class="progress-text" id="progressText">Processing...</div>

                                <!-- Processing Stages -->
                                <div class="processing-stages" id="processingStages">
                                    <div class="stage" id="stage-upload" data-stage="upload">
                                        <div class="stage-indicator"></div>
                                        <div class="stage-content">
                                            <span class="stage-name">Uploading file</span>
                                            <span class="stage-status"></span>
                                        </div>
                                    </div>
                                    <div class="stage" id="stage-extract" data-stage="extract">
                                        <div class="stage-indicator"></div>
                                        <div class="stage-content">
                                            <span class="stage-name">Extracting transactions</span>
                                            <span class="stage-status"></span>
                                        </div>
                                    </div>
                                    <div class="stage" id="stage-pattern" data-stage="pattern">
                                        <div class="stage-indicator"></div>
                                        <div class="stage-content">
                                            <span class="stage-name">Pattern recognition</span>
                                            <span class="stage-status"></span>
                                        </div>
                                    </div>
                                    <div class="stage" id="stage-classify" data-stage="classify">
                                        <div class="stage-indicator"></div>
                                        <div class="stage-content">
                                            <span class="stage-name">AI Classification</span>
                                            <span class="stage-status"></span>
                                        </div>
                                    </div>
                                    <div class="stage" id="stage-pass2" data-stage="pass2">
                                        <div class="stage-indicator"></div>
                                        <div class="stage-content">
                                            <span class="stage-name">AI Review (Pass 2)</span>
                                            <span class="stage-status"></span>
                                        </div>
                                    </div>
                                    <div class="stage" id="stage-save" data-stage="save">
                                        <div class="stage-indicator"></div>
                                        <div class="stage-content">
                                            <span class="stage-name">Saving to database</span>
                                            <span class="stage-status"></span>
                                        </div>
                                    </div>
                                </div>
=======
                                <div class="progress-text" id="progressText" data-i18n="files.transactions.progress.processing">Processing...</div>
>>>>>>> 6e09b24b
                            </div>
                        </div>
                    </div>

                    <!-- Upload Invoices Section -->
                    <div class="upload-section-card">
                        <h2 data-i18n="files.invoices.title">Upload Invoices</h2>
                        <div class="upload-box-invoices" id="upload-box-invoices">
                            <div class="upload-icon">📤</div>
                            <div class="upload-text" data-i18n="files.invoices.dragDrop">Drag & drop invoice files here or click to browse</div>
                            <div class="upload-hint" data-i18n="files.invoices.supportedFormats">Supported formats: PDF, PNG, JPG, JPEG, TIFF, CSV, Excel (XLS/XLSX), ZIP, 7Z (Max 50MB total)</div>
                            <div class="upload-hint" style="margin-top: 0.5rem; font-weight: 600;" data-i18n="files.invoices.multipleHint">Upload multiple files, a ZIP archive, or a single invoice</div>
                            <input type="file" id="file-input-invoices" accept=".pdf,.png,.jpg,.jpeg,.tiff,.csv,.xls,.xlsx,.zip,.7z" multiple style="display: none;">
                        </div>

                        <!-- Batch Progress for Invoices -->
                        <div id="batch-progress-invoices" style="display: none; margin-top: 1rem;">
                            <h4 style="margin-bottom: 0.5rem;" data-i18n="files.invoices.progress.title">Processing Files...</h4>
                            <div style="background: #f1f5f9; border-radius: 8px; padding: 1rem;">
                                <div style="display: flex; justify-content: space-between; margin-bottom: 0.5rem;">
                                    <span><span data-i18n="files.invoices.progress.progress">Progress:</span> <span id="progress-text-invoices">0 / 0</span></span>
                                    <span id="progress-percent-invoices">0%</span>
                                </div>
                                <div style="background: #e2e8f0; height: 20px; border-radius: 10px; overflow: hidden;">
                                    <div id="progress-bar-invoices" style="background: #3b82f6; height: 100%; width: 0%; transition: width 0.3s ease;"></div>
                                </div>
                                <div id="current-file-invoices" style="margin-top: 0.5rem; font-size: 0.9rem; color: #64748b;"></div>
                            </div>

                            <!-- Results Summary -->
                            <div id="results-summary-invoices" style="display: none; margin-top: 1rem;">
                                <h4 data-i18n="files.invoices.progress.complete">Processing Complete</h4>
                                <div style="display: flex; gap: 1rem; margin-top: 0.5rem;">
                                    <div style="padding: 0.5rem 1rem; background: #dcfce7; border-radius: 6px; color: #166534;">
                                        <strong id="success-count-invoices">0</strong> <span data-i18n="files.invoices.progress.successful">Successful</span>
                                    </div>
                                    <div style="padding: 0.5rem 1rem; background: #fee2e2; border-radius: 6px; color: #991b1b;">
                                        <strong id="error-count-invoices">0</strong> <span data-i18n="files.invoices.progress.failed">Failed</span>
                                    </div>
                                </div>
                                <div id="error-details-invoices" style="margin-top: 1rem;"></div>
                            </div>
                        </div>
                    </div>

                    <!-- Upload Payment Receipts Section -->
                    <div class="upload-section-card">
                        <h2 data-i18n="files.receipts.title">Upload Payment Receipts</h2>
                        <div class="upload-box-receipts" id="upload-box-receipts">
                            <div class="upload-icon">💳</div>
                            <div class="upload-text" data-i18n="files.receipts.dragDrop">Drag & drop payment receipts here or click to browse</div>
                            <div class="upload-hint" data-i18n="files.receipts.supportedFormats">Supported formats: PDF, PNG, JPG, JPEG, TIFF, CSV, Excel (XLS/XLSX)</div>
                            <div class="upload-hint" style="margin-top: 0.5rem; font-weight: 600; color: #667eea;" data-i18n="files.receipts.aiHint">Upload multiple files - AI will automatically match receipts to invoices</div>

                            <input type="file" id="file-input-receipts" accept=".pdf,.png,.jpg,.jpeg,.tiff,.csv,.xls,.xlsx" multiple style="display: none;">

                            <!-- Customer Filter for Better Matching -->
                            <div style="margin-top: 1rem; padding: 1rem; background: white; border-radius: 6px; border: 1px solid #e2e8f0;">
                                <label for="customer-filter-receipts" style="display: block; font-weight: 600; color: #1e293b; margin-bottom: 0.5rem;" data-i18n="files.receipts.customerFilter.label">
                                    Filter by Customer (Optional)
                                </label>
                                <select id="customer-filter-receipts" style="width: 100%; padding: 0.5rem; border: 1px solid #cbd5e1; border-radius: 6px; font-size: 0.95rem; background: white;">
                                    <option value="" data-i18n="files.receipts.customerFilter.allCustomers">All Customers (No Filter)</option>
                                    <option value="loading" disabled data-i18n="files.receipts.customerFilter.loading">Loading customers...</option>
                                </select>
                                <div style="margin-top: 0.5rem; font-size: 0.85rem; color: #64748b;" data-i18n="files.receipts.customerFilter.hint">
                                    Select a customer to improve matching accuracy. Only invoices from this customer will be considered.
                                </div>
                            </div>

                            <button id="upload-receipt-button" class="btn-primary" style="margin-top: 1rem;" onclick="document.getElementById('file-input-receipts').click()" data-i18n="files.receipts.chooseFiles">
                                Choose Receipt Files
                            </button>
                        </div>

                        <!-- Batch Progress for Payment Receipts -->
                        <div id="batch-progress-receipts" style="display: none; margin-top: 1rem;">
                            <h4 style="margin-bottom: 0.5rem;" data-i18n="files.receipts.progress.title">Processing Payment Receipts...</h4>
                            <div style="background: #f1f5f9; border-radius: 8px; padding: 1rem;">
                                <div style="display: flex; justify-content: space-between; margin-bottom: 0.5rem;">
                                    <span><span data-i18n="files.receipts.progress.progress">Progress:</span> <span id="progress-text-receipts">0 / 0</span></span>
                                    <span id="progress-percent-receipts">0%</span>
                                </div>
                                <div style="background: #e2e8f0; height: 20px; border-radius: 10px; overflow: hidden;">
                                    <div id="progress-bar-receipts" style="background: #667eea; height: 100%; width: 0%; transition: width 0.3s ease;"></div>
                                </div>
                                <div id="current-file-receipts" style="margin-top: 0.5rem; font-size: 0.9rem; color: #64748b;"></div>
                            </div>

                            <!-- Results Summary -->
                            <div id="results-summary-receipts" style="display: none; margin-top: 1rem;">
                                <h4 data-i18n="files.receipts.progress.complete">Processing Complete</h4>
                                <div style="display: flex; gap: 1rem; margin-top: 0.5rem;">
                                    <div style="padding: 0.5rem 1rem; background: #dcfce7; border-radius: 6px; color: #166534;">
                                        <strong id="success-count-receipts">0</strong> <span data-i18n="files.receipts.progress.successful">Successful</span>
                                    </div>
                                    <div style="padding: 0.5rem 1rem; background: #fee2e2; border-radius: 6px; color: #991b1b;">
                                        <strong id="error-count-receipts">0</strong> <span data-i18n="files.receipts.progress.failed">Failed</span>
                                    </div>
                                </div>
                                <div id="error-details-receipts" style="margin-top: 1rem;"></div>
                            </div>
                        </div>

                        <!-- Receipt Upload Progress -->
                        <div id="receipt-progress" style="display: none; margin-top: 1rem;">
                            <h4 style="margin-bottom: 0.5rem;" data-i18n="files.receipts.progress.processing">Processing Receipt...</h4>
                            <div style="background: #f1f5f9; border-radius: 8px; padding: 1rem;">
                                <div id="receipt-status-text" style="margin-bottom: 0.5rem; color: #64748b;" data-i18n="files.receipts.progress.extracting">Extracting payment data with AI...</div>
                                <div style="background: #e2e8f0; height: 20px; border-radius: 10px; overflow: hidden;">
                                    <div id="receipt-progress-bar" style="background: #3b82f6; height: 100%; width: 0%; transition: width 0.3s ease;"></div>
                                </div>
                            </div>

                            <!-- Receipt Results -->
                            <div id="receipt-result" style="display: none; margin-top: 1rem;"></div>
                        </div>
                    </div>
                </div>

                <!-- Account Groups Section -->
                <div class="table-section">
                    <div class="table-header">
                        <h2 data-i18n="files.accountGroups.title">Uploaded Files by Account</h2>
                        <div class="table-info">
                            <span>{{ account_groups|length }} <span data-i18n="files.accountGroups.accountsWithFiles">account(s) with uploaded files</span></span>
                        </div>
                    </div>

                    {% if account_groups|length == 0 %}
                    <div style="padding: 3rem; text-align: center; color: #718096;">
                        <div style="font-size: 3rem; margin-bottom: 1rem;">📂</div>
                        <h3 style="margin: 0 0 0.5rem 0; color: #4a5568;" data-i18n="files.accountGroups.empty.title">No files uploaded yet</h3>
                        <p data-i18n="files.accountGroups.empty.description">Upload CSV or PDF files above to get started with transaction tracking.</p>
                    </div>
                    {% else %}
                    <!-- Account Groups Display -->
                    <div class="accounts-container">
                        {% for group in account_groups %}
                        <div class="account-group" data-account-id="{{ group.id }}">
                            <!-- Account Header (Collapsible) -->
                            <div class="account-header" onclick="toggleAccount('{{ group.id }}')">
                                <div class="account-header-left">
                                    <span class="account-category-icon">
                                        {% if group.category == 'Checking' %}🏦
                                        {% elif group.category == 'Credit Card' %}💳
                                        {% elif group.category == 'Crypto Exchange' %}🔄
                                        {% elif group.category == 'Crypto Wallet' %}🪙
                                        {% else %}📄{% endif %}
                                    </span>
                                    <div class="account-info">
                                        <h3>{{ group.name }}</h3>
                                        <div class="account-meta">
                                            <span class="category-badge category-{{ group.category|replace(' ', '-')|lower }}">
                                                {{ group.category }}
                                            </span>
                                            <span style="color: #718096; margin-left: 0.5rem;">
                                                {{ group.total_files }} file(s) • {{ group.overall_start }} to {{ group.overall_end }}
                                            </span>
                                            {% if group.has_gaps %}
                                            <span class="gap-warning-badge"><span data-i18n="files.accountGroups.badges.gapsDetected">Gaps Detected</span></span>
                                            {% endif %}
                                        </div>
                                    </div>
                                </div>
                                <div class="account-header-right">
                                    <div class="account-stats">
                                        <div class="stat-item">
                                            <span class="stat-value">{{ group.total_transactions }}</span>
                                            <span class="stat-label" data-i18n="files.accountGroups.stats.totalTxns">Total Txns</span>
                                        </div>
                                        <div class="stat-item">
                                            <span class="stat-value">{{ group.active_transactions }}</span>
                                            <span class="stat-label" data-i18n="files.accountGroups.stats.active">Active</span>
                                        </div>
                                        {% if group.coverage_pct %}
                                        <div class="stat-item">
                                            <span class="stat-value" style="color: {% if group.coverage_pct >= 90 %}#38a169{% elif group.coverage_pct >= 70 %}#f59e0b{% else %}#e53e3e{% endif %};">
                                                {{ group.coverage_pct }}%
                                            </span>
                                            <span class="stat-label" data-i18n="files.accountGroups.stats.coverage">Coverage</span>
                                        </div>
                                        {% endif %}
                                    </div>
                                    <span class="expand-icon">▼</span>
                                </div>
                            </div>

                            <!-- Account Files (Initially Hidden) -->
                            <div class="account-files">
                                <table class="files-table">
                                    <thead>
                                        <tr>
                                            <th style="width: 40%;" data-i18n="files.table.headers.fileName">File Name</th>
                                            <th style="width: 20%;" data-i18n="files.table.headers.statementPeriod">Statement Period</th>
                                            <th style="width: 15%;" data-i18n="files.table.headers.transactions">Transactions</th>
                                            <th style="width: 15%;" data-i18n="files.table.headers.status">Status</th>
                                            <th style="width: 10%;" data-i18n="files.table.headers.actions">Actions</th>
                                        </tr>
                                    </thead>
                                    <tbody>
                                        {% for file in group.files %}
                                        <!-- Gap Warning Row -->
                                        {% if file.gap_before %}
                                        <tr class="gap-warning-row">
                                            <td colspan="5">
                                                <div class="gap-warning">
                                                    <span class="gap-icon">⚠️</span>
                                                    <span class="gap-text">
                                                        <strong>Gap Detected:</strong>
                                                        Missing {{ file.gap_before.days }} days
                                                        {% if file.gap_before.months > 0 %}
                                                        (≈{{ file.gap_before.months }} month{{ 's' if file.gap_before.months > 1 else '' }})
                                                        {% endif %}
                                                        between {{ file.gap_before.from }} and {{ file.gap_before.to }}
                                                    </span>
                                                </div>
                                            </td>
                                        </tr>
                                        {% endif %}

                                        <!-- File Row -->
                                        <tr class="file-row">
                                            <td>
                                                <div style="font-size: 0.875rem; color: #4a5568; font-family: 'Courier New', monospace;">
                                                    {{ file.name }}
                                                </div>
                                            </td>
                                            <td>
                                                <div style="display: flex; flex-direction: column; font-size: 0.875rem;">
                                                    <span style="color: #667eea; font-weight: 500;">
                                                        {{ file.start_date_str }} to {{ file.end_date_str }}
                                                    </span>
                                                </div>
                                            </td>
                                            <td>
                                                <div style="display: flex; flex-direction: column; font-size: 0.875rem;">
                                                    <span style="font-weight: 600; color: #2d3748;">
                                                        {{ file.total_transactions }} total
                                                    </span>
                                                    <div style="display: flex; gap: 0.5rem; margin-top: 0.25rem;">
                                                        <span style="color: #38a169; font-size: 0.75rem;">{{ file.active_transactions }} active</span>
                                                        {% if file.archived_transactions > 0 %}
                                                        <span style="color: #e53e3e; font-size: 0.75rem;">{{ file.archived_transactions }} archived</span>
                                                        {% endif %}
                                                    </div>
                                                </div>
                                            </td>
                                            <td>
                                                {% if file.archived_transactions == file.total_transactions %}
                                                    <span class="status-badge status-archived" data-i18n="files.table.status.allArchived">All Archived</span>
                                                {% elif file.archived_transactions > 0 %}
                                                    <span class="status-badge status-partial" data-i18n="files.table.status.partiallyArchived">Partially Archived</span>
                                                {% else %}
                                                    <span class="status-badge status-active" data-i18n="files.table.status.active">Active</span>
                                                {% endif %}
                                            </td>
                                            <td>
                                                <button class="btn-secondary btn-sm" onclick="viewFile('{{ file.name }}')" data-i18n="files.buttons.view">
                                                    View
                                                </button>
                                            </td>
                                        </tr>
                                        {% endfor %}
                                    </tbody>
                                </table>
                            </div>
                        </div>
                        {% endfor %}
                    </div>
                    {% endif %}
                </div>
            </div>
        </div>
    </div>

    <script>
        // Toggle account group expansion
        function toggleAccount(accountId) {
            const accountGroup = document.querySelector(`[data-account-id="${accountId}"]`);
            const filesSection = accountGroup.querySelector('.account-files');
            const expandIcon = accountGroup.querySelector('.expand-icon');

            if (filesSection.style.display === 'none' || !filesSection.style.display) {
                filesSection.style.display = 'block';
                expandIcon.textContent = '▲';
                accountGroup.classList.add('expanded');
            } else {
                filesSection.style.display = 'none';
                expandIcon.textContent = '▼';
                accountGroup.classList.remove('expanded');
            }
        }

        // Initialize - collapse all accounts by default
        document.addEventListener('DOMContentLoaded', function() {
            document.querySelectorAll('.account-files').forEach(section => {
                section.style.display = 'none';
            });
        });

        // Drag and drop functionality
        const uploadArea = document.getElementById('uploadArea');
        const fileInput = document.getElementById('fileInput');
        const uploadProgress = document.getElementById('uploadProgress');
        const progressFill = document.getElementById('progressFill');
        const progressText = document.getElementById('progressText');

        // Prevent default drag behaviors
        ['dragenter', 'dragover', 'dragleave', 'drop'].forEach(eventName => {
            uploadArea.addEventListener(eventName, preventDefaults, false);
            document.body.addEventListener(eventName, preventDefaults, false);
        });

        function preventDefaults(e) {
            e.preventDefault();
            e.stopPropagation();
        }

        // Highlight drop area when item is dragged over it
        ['dragenter', 'dragover'].forEach(eventName => {
            uploadArea.addEventListener(eventName, highlight, false);
        });

        ['dragleave', 'drop'].forEach(eventName => {
            uploadArea.addEventListener(eventName, unhighlight, false);
        });

        function highlight(e) {
            uploadArea.classList.add('dragover');
        }

        function unhighlight(e) {
            uploadArea.classList.remove('dragover');
        }

        // Handle dropped files
        uploadArea.addEventListener('drop', handleDrop, false);
        fileInput.addEventListener('change', handleFileSelect, false);

        function handleDrop(e) {
            const dt = e.dataTransfer;
            const files = dt.files;
            handleFiles(files);
        }

        function handleFileSelect(e) {
            const files = e.target.files;
            handleFiles(files);
        }

        async function handleFiles(files) {
            [...files].forEach(uploadFile);
        }

        async function uploadFile(file) {
            // Support CSV, Excel, and PDF files
            const allowedExtensions = ['.csv', '.xls', '.xlsx', '.pdf'];
            const fileExt = file.name.toLowerCase().substring(file.name.lastIndexOf('.'));
            if (!allowedExtensions.includes(fileExt)) {
                showToast('Only CSV, Excel (XLS/XLSX) and PDF files are allowed', 'error');
                return;
            }

            const formData = new FormData();
            formData.append('file', file);

            try {
                showProgress();
                resetStages();
                updateProgress(0, 'Starting upload...');
                setStageActive('upload', 'Uploading...');

                // Get Firebase ID token for authentication
                const headers = {};
                const user = auth.currentUser;

                if (!user) {
                    throw new Error('Not authenticated. Please log in.');
                }

                const idToken = await user.getIdToken();
                headers['Authorization'] = `Bearer ${idToken}`;
                console.log('[UPLOAD] Using Firebase authentication');

                // Use SSE endpoint for real-time progress
                const response = await fetch('/api/upload-with-progress', {
                    method: 'POST',
                    headers: headers,
                    body: formData
                });

                if (!response.ok) {
                    const errorResult = await response.json();
                    throw new Error(errorResult.error || 'Upload failed');
                }

                // Handle SSE response
                const reader = response.body.getReader();
                const decoder = new TextDecoder();
                let buffer = '';
                let finalResult = null;

                while (true) {
                    const { done, value } = await reader.read();
                    if (done) break;

                    buffer += decoder.decode(value, { stream: true });
                    const lines = buffer.split('\n\n');
                    buffer = lines.pop() || '';

                    for (const line of lines) {
                        if (line.startsWith('data: ')) {
                            try {
                                const data = JSON.parse(line.substring(6));
                                handleProgressEvent(data);
                                if (data.complete) {
                                    finalResult = data;
                                }
                            } catch (e) {
                                console.error('Error parsing SSE data:', e);
                            }
                        }
                    }
                }

                // Handle final result
                if (finalResult) {
                    if (finalResult.duplicate_confirmation_needed) {
                        hideProgress();
                        const enrichedDuplicateInfo = {
                            ...finalResult.duplicate_info,
                            filename: finalResult.filename,
                            filepath: finalResult.filepath,
                            processed_file: finalResult.processed_file
                        };
                        showDuplicateModal(enrichedDuplicateInfo);
                    } else if (finalResult.success) {
                        completeAllStages();
                        updateProgress(100, 'Complete!');
                        let message = `Successfully processed ${file.name}`;
                        if (finalResult.transactions_processed) {
                            message += ` - ${finalResult.transactions_processed} saved`;
                            // Show breakdown if transactions were skipped
                            if (finalResult.skipped_duplicates > 0 || finalResult.skipped_invalid > 0) {
                                const parts = [];
                                if (finalResult.skipped_duplicates > 0) {
                                    parts.push(`${finalResult.skipped_duplicates} duplicates`);
                                }
                                if (finalResult.skipped_invalid > 0) {
                                    parts.push(`${finalResult.skipped_invalid} invalid`);
                                }
                                message += ` (${parts.join(', ')} skipped)`;
                            }
                            if (finalResult.total_extracted) {
                                console.log(`[SUMMARY] Total extracted: ${finalResult.total_extracted}, Saved: ${finalResult.transactions_processed}, Duplicates: ${finalResult.skipped_duplicates}, Invalid: ${finalResult.skipped_invalid}`);
                            }
                        }
                        showToast(message, 'success');
                        setTimeout(() => {
                            window.location.reload();
                        }, 2000);
                    } else {
                        throw new Error(finalResult.error || finalResult.message || 'Upload failed');
                    }
                }

            } catch (error) {
                console.error('Upload error:', error);
                showToast('Upload failed: ' + error.message, 'error');
            } finally {
                setTimeout(hideProgress, 2000);
            }
        }

        function handleProgressEvent(data) {
            console.log('[PROGRESS]', data);

            // Update progress bar
            if (data.percent !== undefined) {
                updateProgress(data.percent, data.message || 'Processing...');
            }

            // Update stage
            if (data.stage) {
                setStageActive(data.stage, data.status || '');
            }

            // Mark stage as completed
            if (data.stage_completed) {
                setStageCompleted(data.stage_completed, data.status || '');
            }
        }

        function showProgress() {
            document.querySelector('.upload-content').style.display = 'none';
            uploadProgress.style.display = 'block';
        }

        function hideProgress() {
            document.querySelector('.upload-content').style.display = 'block';
            uploadProgress.style.display = 'none';
            resetStages();
        }

        function updateProgress(percent, text) {
            progressFill.style.width = percent + '%';
            progressText.textContent = text;
        }

        // Processing stages management
        const STAGES = ['upload', 'extract', 'pattern', 'classify', 'pass2', 'save'];

        function resetStages() {
            STAGES.forEach(stage => {
                const el = document.getElementById(`stage-${stage}`);
                if (el) {
                    el.classList.remove('active', 'completed');
                    el.querySelector('.stage-status').textContent = '';
                }
            });
        }

        function setStageActive(stageName, statusText = '') {
            // Complete all previous stages
            const stageIndex = STAGES.indexOf(stageName);
            STAGES.forEach((stage, i) => {
                const el = document.getElementById(`stage-${stage}`);
                if (el) {
                    el.classList.remove('active');
                    if (i < stageIndex) {
                        el.classList.add('completed');
                    } else if (i === stageIndex) {
                        el.classList.add('active');
                        el.querySelector('.stage-status').textContent = statusText;
                    }
                }
            });
        }

        function setStageCompleted(stageName, statusText = '') {
            const el = document.getElementById(`stage-${stageName}`);
            if (el) {
                el.classList.remove('active');
                el.classList.add('completed');
                if (statusText) {
                    el.querySelector('.stage-status').textContent = statusText;
                }
            }
        }

        function completeAllStages() {
            STAGES.forEach(stage => {
                const el = document.getElementById(`stage-${stage}`);
                if (el) {
                    el.classList.remove('active');
                    el.classList.add('completed');
                }
            });
        }

        function showDuplicateModal(duplicateInfo) {
            console.log('Duplicate detection triggered:', duplicateInfo);

            // Create modal backdrop
            const modalBackdrop = document.createElement('div');
            modalBackdrop.id = 'duplicateModalBackdrop';
            modalBackdrop.style.cssText = `
                position: fixed;
                top: 0;
                left: 0;
                width: 100%;
                height: 100%;
                background: rgba(0, 0, 0, 0.5);
                display: flex;
                align-items: center;
                justify-content: center;
                z-index: 9999;
            `;

            // Create modal content
            const modal = document.createElement('div');
            modal.style.cssText = `
                background: white;
                border-radius: 12px;
                box-shadow: 0 10px 40px rgba(0,0,0,0.3);
                max-width: 600px;
                width: 90%;
                max-height: 80vh;
                overflow-y: auto;
                padding: 2rem;
            `;

            const duplicateCount = duplicateInfo.duplicate_count || 0;
            const newCount = duplicateInfo.new_count || 0;
            const duplicates = duplicateInfo.duplicates || [];

            modal.innerHTML = `
                <div style="margin-bottom: 1.5rem;">
                    <h2 style="margin: 0 0 0.5rem 0; color: #2d3748; font-size: 1.5rem;">
                        Duplicate Transactions Found
                    </h2>
                    <p style="color: #64748b; margin: 0; font-size: 0.95rem;">
                        Found ${duplicateCount} duplicate transaction(s) and ${newCount} new transaction(s)
                    </p>
                </div>

                ${duplicates.length > 0 ? `
                    <div style="margin-bottom: 1rem;">
                        <div style="display: flex; justify-content: space-between; align-items: center; margin-bottom: 0.75rem;">
                            <h3 style="margin: 0; font-size: 1rem; color: #4a5568;">Duplicate Transactions:</h3>
                            <div style="display: flex; gap: 0.5rem; align-items: center;">
                                <button id="selectAllBtn" style="padding: 0.4rem 0.75rem; background: #e0e7ff; color: #4338ca; border: none; border-radius: 6px; font-weight: 600; cursor: pointer; font-size: 0.8rem; transition: background 0.2s;">
                                    Select All
                                </button>
                                <button id="deselectAllBtn" style="padding: 0.4rem 0.75rem; background: #fee2e2; color: #991b1b; border: none; border-radius: 6px; font-weight: 600; cursor: pointer; font-size: 0.8rem; transition: background 0.2s;">
                                    Deselect All
                                </button>
                            </div>
                        </div>
                        <div style="max-height: 300px; overflow-y: auto; border: 1px solid #e2e8f0; border-radius: 8px; padding: 1rem;">
                            ${duplicates.map((dup, idx) => `
                                <label style="display: block; padding: 0.75rem; background: #f7fafc; border-radius: 6px; margin-bottom: 0.5rem; cursor: pointer; transition: background 0.2s;" class="duplicate-item" onmouseover="this.style.background='#edf2f7'" onmouseout="this.style.background='#f7fafc'">
                                    <div style="display: flex; align-items: start; gap: 0.75rem;">
                                        <input type="checkbox" class="duplicate-checkbox" data-index="${idx}" style="margin-top: 0.25rem; width: 18px; height: 18px; cursor: pointer;">
                                        <div style="flex: 1; font-size: 0.85rem;">
                                            <div style="display: flex; justify-content: space-between; margin-bottom: 0.25rem;">
                                                <span style="font-weight: 600; color: #2d3748;">${dup.date || 'N/A'}</span>
                                                <span style="font-weight: 600; color: ${parseFloat(dup.amount) < 0 ? '#e53e3e' : '#38a169'};">
                                                    $${Math.abs(parseFloat(dup.amount || 0)).toFixed(2)}
                                                </span>
                                            </div>
                                            <div style="color: #4a5568; margin-bottom: 0.25rem;">${dup.description || 'No description'}</div>
                                            ${dup.category ? `<div style="color: #64748b; font-size: 0.8rem;">Category: ${dup.category}</div>` : ''}
                                        </div>
                                    </div>
                                </label>
                            `).join('')}
                        </div>
                        <div id="selectionCount" style="margin-top: 0.5rem; text-align: center; color: #64748b; font-size: 0.85rem; font-weight: 600;">
                            0 of ${duplicates.length} selected
                        </div>
                    </div>
                ` : ''}

                <div style="margin-bottom: 1rem;">
                    <h3 style="margin: 0 0 0.75rem 0; font-size: 1rem; color: #4a5568;">What would you like to do?</h3>
                </div>

                <div style="display: flex; flex-direction: column; gap: 0.75rem;">
                    <button id="skipDuplicatesBtn" style="padding: 1rem; background: #667eea; color: white; border: none; border-radius: 8px; font-weight: 600; cursor: pointer; font-size: 0.95rem; transition: background 0.2s;">
                        Import ${newCount} New Transaction(s) Only
                    </button>
                    <button id="replaceSelectedBtn" style="padding: 1rem; background: #8b5cf6; color: white; border: none; border-radius: 8px; font-weight: 600; cursor: pointer; font-size: 0.95rem; transition: background 0.2s; display: none;">
                        Import ${newCount} New + Replace <span id="selectedCountText">0</span> Selected
                    </button>
                    <button id="replaceDuplicatesBtn" style="padding: 1rem; background: #f59e0b; color: white; border: none; border-radius: 8px; font-weight: 600; cursor: pointer; font-size: 0.95rem; transition: background 0.2s;">
                        Import ${newCount} New + Replace All ${duplicateCount} Duplicates
                    </button>
                    <button id="cancelUploadBtn" style="padding: 1rem; background: #e2e8f0; color: #4a5568; border: none; border-radius: 8px; font-weight: 600; cursor: pointer; font-size: 0.95rem; transition: background 0.2s;">
                        Cancel Upload
                    </button>
                </div>

                <div style="margin-top: 1rem; padding: 0.75rem; background: #fffbeb; border-radius: 6px; border-left: 4px solid #f59e0b;">
                    <div style="font-size: 0.85rem; color: #92400e;">
                        <strong>Note:</strong> Duplicates are identified by matching date, amount, and description.
                    </div>
                </div>
            `;

            modalBackdrop.appendChild(modal);
            document.body.appendChild(modalBackdrop);

            // Checkbox selection logic
            const checkboxes = document.querySelectorAll('.duplicate-checkbox');
            const selectionCount = document.getElementById('selectionCount');
            const selectedCountText = document.getElementById('selectedCountText');
            const replaceSelectedBtn = document.getElementById('replaceSelectedBtn');
            const selectAllBtn = document.getElementById('selectAllBtn');
            const deselectAllBtn = document.getElementById('deselectAllBtn');

            function updateSelectionCount() {
                const selectedCount = Array.from(checkboxes).filter(cb => cb.checked).length;
                selectionCount.textContent = `${selectedCount} of ${duplicates.length} selected`;
                selectedCountText.textContent = selectedCount;

                // Show/hide the "Replace Selected" button based on selection
                if (selectedCount > 0) {
                    replaceSelectedBtn.style.display = 'block';
                } else {
                    replaceSelectedBtn.style.display = 'none';
                }
            }

            // Add change event to all checkboxes
            checkboxes.forEach(checkbox => {
                checkbox.addEventListener('change', updateSelectionCount);
            });

            // Select All button
            selectAllBtn.onclick = () => {
                checkboxes.forEach(cb => cb.checked = true);
                updateSelectionCount();
            };

            // Deselect All button
            deselectAllBtn.onclick = () => {
                checkboxes.forEach(cb => cb.checked = false);
                updateSelectionCount();
            };

            // Add hover effects
            const skipBtn = document.getElementById('skipDuplicatesBtn');
            const replaceBtn = document.getElementById('replaceDuplicatesBtn');
            const cancelBtn = document.getElementById('cancelUploadBtn');

            skipBtn.onmouseover = () => { skipBtn.style.background = '#5568d3'; };
            skipBtn.onmouseout = () => { skipBtn.style.background = '#667eea'; };

            replaceSelectedBtn.onmouseover = () => { replaceSelectedBtn.style.background = '#7c3aed'; };
            replaceSelectedBtn.onmouseout = () => { replaceSelectedBtn.style.background = '#8b5cf6'; };

            replaceBtn.onmouseover = () => { replaceBtn.style.background = '#d97706'; };
            replaceBtn.onmouseout = () => { replaceBtn.style.background = '#f59e0b'; };

            cancelBtn.onmouseover = () => { cancelBtn.style.background = '#cbd5e1'; };
            cancelBtn.onmouseout = () => { cancelBtn.style.background = '#e2e8f0'; };

            selectAllBtn.onmouseover = () => { selectAllBtn.style.background = '#c7d2fe'; };
            selectAllBtn.onmouseout = () => { selectAllBtn.style.background = '#e0e7ff'; };

            deselectAllBtn.onmouseover = () => { deselectAllBtn.style.background = '#fecaca'; };
            deselectAllBtn.onmouseout = () => { deselectAllBtn.style.background = '#fee2e2'; };

            // Handle button clicks
            skipBtn.onclick = () => handleDuplicateChoice('skip', duplicateInfo);

            replaceSelectedBtn.onclick = () => {
                const selectedIndices = Array.from(checkboxes)
                    .filter(cb => cb.checked)
                    .map(cb => parseInt(cb.dataset.index));
                handleDuplicateChoice('replace-selected', duplicateInfo, selectedIndices);
            };

            replaceBtn.onclick = () => handleDuplicateChoice('replace', duplicateInfo);

            cancelBtn.onclick = () => {
                document.body.removeChild(modalBackdrop);
                showToast('Upload cancelled', 'error');
            };
        }

        async function handleDuplicateChoice(choice, duplicateInfo, selectedIndices = null) {
            // Remove modal
            const modalBackdrop = document.getElementById('duplicateModalBackdrop');
            if (modalBackdrop) {
                document.body.removeChild(modalBackdrop);
            }

            try {
                showProgress();

                let progressMessage = 'Processing transactions...';
                if (choice === 'skip') {
                    progressMessage = 'Processing new transactions only...';
                } else if (choice === 'replace-selected') {
                    progressMessage = `Replacing ${selectedIndices?.length || 0} selected duplicate(s)...`;
                } else if (choice === 'replace') {
                    progressMessage = 'Replacing all duplicates...';
                }
                updateProgress(30, progressMessage);

                // Get Firebase ID token for authentication
                const user = auth.currentUser;
                if (!user) {
                    throw new Error('Not authenticated. Please log in.');
                }
                const idToken = await user.getIdToken();

                // Prepare request body
                const requestBody = {
                    choice: choice === 'replace-selected' ? 'replace-selected' : choice,
                    filename: duplicateInfo.filename,
                    filepath: duplicateInfo.filepath,
                    processed_file: duplicateInfo.processed_file,
                    duplicate_info: duplicateInfo
                };

                // Add selected indices if applicable
                if (choice === 'replace-selected' && selectedIndices) {
                    requestBody.selected_indices = selectedIndices;
                }

                // Send choice to backend
                const response = await fetch('/api/upload/handle-duplicates', {
                    method: 'POST',
                    headers: {
                        'Content-Type': 'application/json',
                        'Authorization': `Bearer ${idToken}`
                    },
                    body: JSON.stringify(requestBody)
                });

                updateProgress(70, 'Syncing to database...');

                const result = await response.json();

                if (result.success) {
                    updateProgress(100, 'Complete!');
                    showToast(`Successfully processed ${result.transactions_processed || 0} transactions`, 'success');

                    // Refresh the page to show new files
                    setTimeout(() => {
                        window.location.reload();
                    }, 2000);
                } else {
                    throw new Error(result.error || result.message || 'Processing failed');
                }

            } catch (error) {
                console.error('Duplicate handling error:', error);
                showToast('Error processing duplicates: ' + error.message, 'error');
            } finally {
                setTimeout(hideProgress, 2000);
            }
        }

        function viewFile(filename) {
            // Open file details or download
            window.open(`/api/download/${filename}`, '_blank');
        }

        function showToast(message, type = 'success') {
            // Create toast notification
            const toast = document.createElement('div');
            toast.className = `toast ${type}`;
            toast.textContent = message;
            toast.style.cssText = `
                position: fixed;
                top: 20px;
                right: 20px;
                background: white;
                padding: 1rem 1.5rem;
                border-radius: 8px;
                box-shadow: 0 4px 12px rgba(0,0,0,0.15);
                border-left: 4px solid ${type === 'error' ? '#e53e3e' : '#38a169'};
                z-index: 1000;
                max-width: 300px;
            `;

            document.body.appendChild(toast);

            setTimeout(() => {
                document.body.removeChild(toast);
            }, 5000);
        }

        // Invoice Upload Functionality
        const uploadBoxInvoices = document.getElementById('upload-box-invoices');
        const fileInputInvoices = document.getElementById('file-input-invoices');

        // Click to open file selector
        uploadBoxInvoices.addEventListener('click', () => {
            fileInputInvoices.click();
        });

        // Handle file selection
        fileInputInvoices.addEventListener('change', (e) => {
            const files = e.target.files;
            if (files.length > 0) {
                handleInvoiceUpload(files);
            }
        });

        // Handle drag and drop for invoices
        ['dragenter', 'dragover', 'dragleave', 'drop'].forEach(eventName => {
            uploadBoxInvoices.addEventListener(eventName, preventDefaults, false);
        });

        ['dragenter', 'dragover'].forEach(eventName => {
            uploadBoxInvoices.addEventListener(eventName, () => {
                uploadBoxInvoices.style.borderColor = '#667eea';
                uploadBoxInvoices.style.background = '#ebf8ff';
            }, false);
        });

        ['dragleave', 'drop'].forEach(eventName => {
            uploadBoxInvoices.addEventListener(eventName, () => {
                uploadBoxInvoices.style.borderColor = '#cbd5e1';
                uploadBoxInvoices.style.background = '#f8fafc';
            }, false);
        });

        uploadBoxInvoices.addEventListener('drop', (e) => {
            const files = e.dataTransfer.files;
            if (files.length > 0) {
                handleInvoiceUpload(files);
            }
        });

        async function handleInvoiceUpload(files) {
            const batchProgress = document.getElementById('batch-progress-invoices');
            const progressText = document.getElementById('progress-text-invoices');
            const progressPercent = document.getElementById('progress-percent-invoices');
            const successCount = document.getElementById('success-count-invoices');
            const errorCount = document.getElementById('error-count-invoices');
            const errorDetails = document.getElementById('error-details-invoices');

            // Show progress
            batchProgress.style.display = 'block';
            errorDetails.innerHTML = '';

            let successTotal = 0;
            let errorTotal = 0;
            const totalFiles = files.length;

            for (let i = 0; i < totalFiles; i++) {
                const file = files[i];
                const currentNum = i + 1;

                progressText.textContent = `${currentNum} / ${totalFiles}`;
                progressPercent.textContent = `${Math.round((currentNum / totalFiles) * 100)}%`;

                try {
                    const formData = new FormData();
                    formData.append('file', file);

                    // Get Firebase ID token for authentication
                    const user = auth.currentUser;
                    if (!user) {
                        throw new Error('Not authenticated. Please log in.');
                    }
                    const idToken = await user.getIdToken();

                    const response = await fetch('/api/invoices/upload', {
                        method: 'POST',
                        headers: {
                            'Authorization': `Bearer ${idToken}`
                        },
                        body: formData
                    });

                    const result = await response.json();

                    if (result.success || response.ok) {
                        successTotal++;
                        successCount.textContent = successTotal;
                    } else {
                        throw new Error(result.error || result.message || 'Upload failed');
                    }
                } catch (error) {
                    console.error(`Error uploading ${file.name}:`, error);
                    errorTotal++;
                    errorCount.textContent = errorTotal;

                    const errorItem = document.createElement('div');
                    errorItem.style.cssText = 'padding: 0.5rem; background: white; border-radius: 4px; margin-bottom: 0.5rem;';
                    errorItem.innerHTML = `<strong>${file.name}:</strong> ${error.message}`;
                    errorDetails.appendChild(errorItem);
                }
            }

            // Show completion message
            if (errorTotal === 0) {
                showToast(`Successfully uploaded ${successTotal} invoice(s)`, 'success');
                setTimeout(() => {
                    window.location.reload();
                }, 2000);
            } else {
                showToast(`Completed with ${errorTotal} error(s)`, 'error');
            }
        }
    </script>

    <style>
        /* Account Groups Container */
        .accounts-container {
            display: flex;
            flex-direction: column;
            gap: 1rem;
        }

        /* Account Group */
        .account-group {
            background: white;
            border: 1px solid #e2e8f0;
            border-radius: 8px;
            overflow: hidden;
            transition: all 0.2s;
        }

        .account-group:hover {
            box-shadow: 0 2px 8px rgba(0,0,0,0.08);
        }

        .account-group.expanded {
            box-shadow: 0 4px 12px rgba(102, 126, 234, 0.15);
        }

        /* Account Header */
        .account-header {
            display: flex;
            justify-content: space-between;
            align-items: center;
            padding: 1.25rem 1.5rem;
            background: linear-gradient(135deg, #f7fafc 0%, #edf2f7 100%);
            cursor: pointer;
            transition: all 0.2s;
        }

        .account-header:hover {
            background: linear-gradient(135deg, #edf2f7 0%, #e2e8f0 100%);
        }

        .account-header-left {
            display: flex;
            align-items: center;
            gap: 1rem;
            flex: 1;
        }

        .account-category-icon {
            font-size: 2rem;
            line-height: 1;
        }

        .account-info h3 {
            margin: 0 0 0.5rem 0;
            color: #2d3748;
            font-size: 1.1rem;
            font-weight: 600;
        }

        .account-meta {
            display: flex;
            align-items: center;
            gap: 0.5rem;
            flex-wrap: wrap;
        }

        /* Category Badges */
        .category-badge {
            display: inline-block;
            padding: 0.25rem 0.75rem;
            border-radius: 12px;
            font-size: 0.7rem;
            font-weight: 700;
            text-transform: uppercase;
            letter-spacing: 0.025em;
        }

        .category-checking {
            background: #c6f6d5;
            color: #22543d;
        }

        .category-credit-card {
            background: #bee3f8;
            color: #2c5282;
        }

        .category-crypto-exchange {
            background: #fce7f3;
            color: #831843;
        }

        .category-crypto-wallet {
            background: #fef3c7;
            color: #92400e;
        }

        .category-other {
            background: #e2e8f0;
            color: #4a5568;
        }

        /* Gap Warning Badge */
        .gap-warning-badge {
            display: inline-block;
            padding: 0.25rem 0.75rem;
            border-radius: 12px;
            font-size: 0.7rem;
            font-weight: 700;
            background: #fed7d7;
            color: #742a2a;
        }

        /* Account Stats */
        .account-header-right {
            display: flex;
            align-items: center;
            gap: 1.5rem;
        }

        .account-stats {
            display: flex;
            gap: 1.5rem;
        }

        .stat-item {
            display: flex;
            flex-direction: column;
            align-items: center;
            gap: 0.25rem;
        }

        .stat-value {
            font-size: 1.25rem;
            font-weight: 700;
            color: #667eea;
        }

        .stat-label {
            font-size: 0.7rem;
            color: #718096;
            text-transform: uppercase;
            letter-spacing: 0.025em;
        }

        .expand-icon {
            font-size: 1rem;
            color: #4a5568;
            transition: transform 0.2s;
        }

        .account-group.expanded .expand-icon {
            transform: rotate(180deg);
        }

        /* Account Files Section */
        .account-files {
            border-top: 1px solid #e2e8f0;
            background: white;
        }

        .files-table {
            width: 100%;
            border-collapse: collapse;
        }

        .files-table thead {
            background: #f7fafc;
        }

        .files-table th {
            text-align: left;
            font-weight: 600;
            font-size: 0.75rem;
            color: #4a5568;
            padding: 0.75rem 1rem;
            border-bottom: 2px solid #e2e8f0;
            text-transform: uppercase;
            letter-spacing: 0.025em;
        }

        .files-table td {
            padding: 1rem;
            border-bottom: 1px solid #f7fafc;
        }

        .file-row:hover {
            background: #f7fafc;
        }

        /* Gap Warning Row */
        .gap-warning-row {
            background: #fff5f5;
        }

        .gap-warning {
            display: flex;
            align-items: center;
            gap: 0.75rem;
            padding: 0.75rem 1rem;
        }

        .gap-icon {
            font-size: 1.25rem;
            line-height: 1;
        }

        .gap-text {
            color: #742a2a;
            font-size: 0.875rem;
        }

        .gap-text strong {
            color: #c53030;
        }

        /* Upload Area */
        .upload-area {
            border: 2px dashed #cbd5e0;
            border-radius: 8px;
            padding: 2.5rem 1.5rem;
            text-align: center;
            background: #f7fafc;
            transition: all 0.3s;
        }

        .upload-area.dragover {
            border-color: #667eea;
            background: #ebf8ff;
        }

        .upload-icon {
            font-size: 2.5rem;
            margin-bottom: 0.75rem;
        }

        .upload-content h3 {
            margin-bottom: 0.5rem;
            color: #2d3748;
            font-size: 1rem;
        }

        .upload-content p {
            color: #718096;
            margin-bottom: 1rem;
            font-size: 0.85rem;
        }

        .progress-bar {
            width: 100%;
            height: 8px;
            background: #e2e8f0;
            border-radius: 4px;
            overflow: hidden;
            margin-bottom: 1rem;
        }

        .progress-fill {
            height: 100%;
            background: #667eea;
            transition: width 0.3s;
            width: 0%;
        }

        .progress-text {
            color: #4a5568;
            font-weight: 500;
        }

        /* Processing Stages */
        .processing-stages {
            margin-top: 1.5rem;
            padding: 1rem;
            background: #f8fafc;
            border-radius: 8px;
        }

        .stage {
            display: flex;
            align-items: center;
            padding: 0.5rem 0;
            opacity: 0.5;
            transition: opacity 0.3s, transform 0.3s;
        }

        .stage.active {
            opacity: 1;
        }

        .stage.completed {
            opacity: 1;
        }

        .stage-indicator {
            width: 24px;
            height: 24px;
            border-radius: 50%;
            background: #e2e8f0;
            margin-right: 12px;
            display: flex;
            align-items: center;
            justify-content: center;
            flex-shrink: 0;
            transition: background 0.3s;
        }

        .stage.active .stage-indicator {
            background: #667eea;
            animation: pulse 1.5s infinite;
        }

        .stage.completed .stage-indicator {
            background: #48bb78;
        }

        .stage.completed .stage-indicator::after {
            content: "";
            display: block;
            width: 8px;
            height: 4px;
            border-left: 2px solid white;
            border-bottom: 2px solid white;
            transform: rotate(-45deg);
            margin-top: -2px;
        }

        .stage.active .stage-indicator::after {
            content: "";
            display: block;
            width: 8px;
            height: 8px;
            background: white;
            border-radius: 50%;
            animation: blink 1s infinite;
        }

        @keyframes pulse {
            0%, 100% { box-shadow: 0 0 0 0 rgba(102, 126, 234, 0.4); }
            50% { box-shadow: 0 0 0 8px rgba(102, 126, 234, 0); }
        }

        @keyframes blink {
            0%, 100% { opacity: 1; }
            50% { opacity: 0.5; }
        }

        .stage-content {
            flex: 1;
            display: flex;
            justify-content: space-between;
            align-items: center;
        }

        .stage-name {
            font-size: 0.9rem;
            color: #4a5568;
        }

        .stage.active .stage-name {
            font-weight: 600;
            color: #2d3748;
        }

        .stage.completed .stage-name {
            color: #48bb78;
        }

        .stage-status {
            font-size: 0.75rem;
            color: #718096;
        }

        .stage.active .stage-status {
            color: #667eea;
        }

        /* Status Badges */
        .status-badge {
            display: inline-block;
            padding: 0.25rem 0.75rem;
            border-radius: 12px;
            font-size: 0.75rem;
            font-weight: 600;
            text-transform: uppercase;
            letter-spacing: 0.025em;
        }

        .status-active {
            background: #c6f6d5;
            color: #22543d;
        }

        .status-partial {
            background: #fefcbf;
            color: #744210;
        }

        .status-archived {
            background: #fed7d7;
            color: #742a2a;
        }

        /* Buttons */
        .btn-sm {
            padding: 0.375rem 0.75rem;
            font-size: 0.875rem;
        }

        /* Upload Grid Layout - Side by Side */
        .upload-grid {
            display: grid;
            grid-template-columns: 1fr 1fr;
            gap: 2rem;
            margin-bottom: 2rem;
        }

        .upload-section-card {
            background: white;
            border-radius: 12px;
            padding: 1.5rem;
            box-shadow: 0 2px 8px rgba(0,0,0,0.1);
        }

        .upload-section-card h2 {
            margin: 0 0 1rem 0;
            font-size: 1.25rem;
            color: #2d3748;
        }

        /* Invoice Upload Box Styles */
        .upload-box-invoices {
            border: 2px dashed #cbd5e1;
            border-radius: 8px;
            padding: 2.5rem 1.5rem;
            text-align: center;
            background: #f8fafc;
            cursor: pointer;
            transition: all 0.3s ease;
        }

        .upload-box-invoices:hover {
            border-color: #667eea;
            background: #ebf8ff;
        }

        .upload-box-invoices .upload-icon {
            font-size: 2.5rem;
            margin-bottom: 0.75rem;
        }

        .upload-box-invoices .upload-text {
            font-size: 1rem;
            color: #2d3748;
            font-weight: 500;
            margin-bottom: 0.5rem;
        }

        .upload-box-invoices .upload-hint {
            color: #64748b;
            font-size: 0.85rem;
        }

        /* Receipt Upload Box Styles */
        .upload-box-receipts {
            border: 2px dashed #cbd5e1;
            border-radius: 8px;
            padding: 2.5rem 1.5rem;
            text-align: center;
            background: #f8fafc;
            transition: all 0.3s ease;
        }

        .upload-box-receipts .upload-icon {
            font-size: 2.5rem;
            margin-bottom: 0.75rem;
        }

        .upload-box-receipts .upload-text {
            font-size: 1rem;
            color: #2d3748;
            font-weight: 500;
            margin-bottom: 0.5rem;
        }

        .upload-box-receipts .upload-hint {
            color: #64748b;
            font-size: 0.85rem;
        }

        /* Responsive - Stack on smaller screens */
        @media (max-width: 1024px) {
            .upload-grid {
                grid-template-columns: 1fr;
                gap: 1.5rem;
            }
        }
    </style>

    <!-- Firebase Authentication -->
    <script type="module">
        import { getAuth, onAuthStateChanged } from "https://www.gstatic.com/firebasejs/10.7.1/firebase-auth.js";
        import { auth } from '/static/js/firebase_client.js';

        // Make auth globally accessible for inline scripts
        window.auth = auth;

        onAuthStateChanged(auth, (user) => {
            if (!user) {
                window.location.href = '/auth/login';
            } else {
                const displayName = user.displayName || user.email?.split('@')[0] || 'User';
                const email = user.email || '';

                document.getElementById('userDisplayName').textContent = displayName;
                document.getElementById('dropdownUserName').textContent = displayName;
                document.getElementById('dropdownUserEmail').textContent = email;

                // Load user tenants after authentication is confirmed
                loadUserTenants();
            }
        });

        document.addEventListener('DOMContentLoaded', () => {
            const menuButton = document.getElementById('userMenuButton');
            const dropdown = document.getElementById('userDropdown');
            const logoutButton = document.getElementById('logoutButton');

            menuButton?.addEventListener('click', (e) => {
                e.stopPropagation();
                dropdown.style.display = dropdown.style.display === 'none' ? 'block' : 'none';
            });

            document.addEventListener('click', (e) => {
                if (!document.getElementById('userAccountMenu')?.contains(e.target)) {
                    dropdown.style.display = 'none';
                }
            });

            
            // Handle create tenant button - redirect to homepage with bot in create mode
            const createTenantButton = document.getElementById('createTenantButton');
            createTenantButton?.addEventListener('click', () => {
                // Close dropdown
                dropdown.style.display = 'none';

                // Redirect to homepage with openBot=createTenant parameter
                window.location.href = '/?openBot=createTenant';
            });

            // Handle logout
            logoutButton?.addEventListener('click', async () => {
                try {
                    await window.FirebaseAuth.signOutUser();
                    window.location.href = '/auth/login';
                } catch (error) {
                    console.error('Logout error:', error);
                    alert('Error signing out. Please try again.');
                }
            });
        });

        // Load and display user's tenants
        async function loadUserTenants() {
            try {
                const user = auth.currentUser;
                if (!user) return;

                const idToken = await user.getIdToken();
                const response = await fetch('/api/auth/me', {
                    headers: { 'Authorization': `Bearer ${idToken}` }
                });

                const data = await response.json();

                if (data.success && data.tenants && data.tenants.length > 1) {
                    document.getElementById('tenantSwitcherSection').style.display = 'block';

                    const tenantsList = document.getElementById('tenantsList');
                    tenantsList.innerHTML = '';

                    data.tenants.forEach(tenant => {
                        const isActive = tenant.id === data.current_tenant?.id;
                        const tenantItem = document.createElement('button');
                        tenantItem.style.cssText = `
                            width: 100%;
                            text-align: left;
                            background: ${isActive ? '#e0f2fe' : 'transparent'};
                            border: none;
                            padding: 0.75rem 1rem;
                            cursor: pointer;
                            border-radius: 6px;
                            transition: background 0.2s;
                            margin-bottom: 0.25rem;
                        `;

                        tenantItem.innerHTML = `
                            <div style="display: flex; justify-content: space-between; align-items: center;">
                                <div style="flex: 1;">
                                    <div style="font-weight: ${isActive ? '600' : '500'}; color: #1e293b; font-size: 0.9rem;">
                                        ${tenant.company_name}
                                    </div>
                                    <div style="font-size: 0.75rem; color: #64748b; margin-top: 0.15rem;">
                                        <span style="background: #f1f5f9; padding: 0.15rem 0.5rem; border-radius: 4px;">${tenant.role}</span>
                                    </div>
                                </div>
                                ${isActive ? '<div style="color: #0ea5e9; font-size: 1rem;">✓</div>' : ''}
                            </div>
                        `;

                        if (!isActive) {
                            tenantItem.onmouseover = () => { tenantItem.style.background = '#f1f5f9'; };
                            tenantItem.onmouseout = () => { tenantItem.style.background = 'transparent'; };
                            tenantItem.onclick = () => switchTenant(tenant.id);
                        }

                        tenantsList.appendChild(tenantItem);
                    });
                }
            } catch (error) {
                console.error('Error loading tenants:', error);
            }
        }

        // Switch to a different tenant
        async function switchTenant(tenantId) {
            try {
                const user = auth.currentUser;
                if (!user) return;

                const idToken = await user.getIdToken();
                const response = await fetch(`/api/auth/switch-tenant/${tenantId}`, {
                    method: 'POST',
                    headers: { 'Authorization': `Bearer ${idToken}` }
                });

                const data = await response.json();

                if (data.success) {
                    window.location.reload();
                } else {
                    alert(data.message || 'Failed to switch tenant');
                }
            } catch (error) {
                console.error('Error switching tenant:', error);
                alert('Error switching tenant. Please try again.');
            }
        }
    </script>
    </script>

    <!-- Payment Receipts Handler -->
    <script src="{{ url_for('static', filename='js/payment_receipts.js') }}"></script>
</body>
</html><|MERGE_RESOLUTION|>--- conflicted
+++ resolved
@@ -36,57 +36,53 @@
                                 <div class="progress-bar">
                                     <div class="progress-fill" id="progressFill"></div>
                                 </div>
-<<<<<<< HEAD
-                                <div class="progress-text" id="progressText">Processing...</div>
+                                <div class="progress-text" id="progressText" data-i18n="files.transactions.progress.processing">Processing...</div>
 
                                 <!-- Processing Stages -->
                                 <div class="processing-stages" id="processingStages">
                                     <div class="stage" id="stage-upload" data-stage="upload">
                                         <div class="stage-indicator"></div>
                                         <div class="stage-content">
-                                            <span class="stage-name">Uploading file</span>
+                                            <span class="stage-name" data-i18n="files.transactions.progress.stages.upload">Uploading file</span>
                                             <span class="stage-status"></span>
                                         </div>
                                     </div>
                                     <div class="stage" id="stage-extract" data-stage="extract">
                                         <div class="stage-indicator"></div>
                                         <div class="stage-content">
-                                            <span class="stage-name">Extracting transactions</span>
+                                            <span class="stage-name" data-i18n="files.transactions.progress.stages.extract">Extracting transactions</span>
                                             <span class="stage-status"></span>
                                         </div>
                                     </div>
                                     <div class="stage" id="stage-pattern" data-stage="pattern">
                                         <div class="stage-indicator"></div>
                                         <div class="stage-content">
-                                            <span class="stage-name">Pattern recognition</span>
+                                            <span class="stage-name" data-i18n="files.transactions.progress.stages.pattern">Pattern recognition</span>
                                             <span class="stage-status"></span>
                                         </div>
                                     </div>
                                     <div class="stage" id="stage-classify" data-stage="classify">
                                         <div class="stage-indicator"></div>
                                         <div class="stage-content">
-                                            <span class="stage-name">AI Classification</span>
+                                            <span class="stage-name" data-i18n="files.transactions.progress.stages.classify">AI Classification</span>
                                             <span class="stage-status"></span>
                                         </div>
                                     </div>
                                     <div class="stage" id="stage-pass2" data-stage="pass2">
                                         <div class="stage-indicator"></div>
                                         <div class="stage-content">
-                                            <span class="stage-name">AI Review (Pass 2)</span>
+                                            <span class="stage-name" data-i18n="files.transactions.progress.stages.pass2">AI Review (Pass 2)</span>
                                             <span class="stage-status"></span>
                                         </div>
                                     </div>
                                     <div class="stage" id="stage-save" data-stage="save">
                                         <div class="stage-indicator"></div>
                                         <div class="stage-content">
-                                            <span class="stage-name">Saving to database</span>
+                                            <span class="stage-name" data-i18n="files.transactions.progress.stages.save">Saving to database</span>
                                             <span class="stage-status"></span>
                                         </div>
                                     </div>
                                 </div>
-=======
-                                <div class="progress-text" id="progressText" data-i18n="files.transactions.progress.processing">Processing...</div>
->>>>>>> 6e09b24b
                             </div>
                         </div>
                     </div>
