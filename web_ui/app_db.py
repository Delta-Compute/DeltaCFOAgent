--- conflicted
+++ resolved
@@ -8796,12 +8796,8 @@
 
     print(f"Starting server on port {port}")
     print("Invoice processing module integrated")
-<<<<<<< HEAD
+    print("[NEW] Blockchain enrichment API enabled")
     app.run(host='0.0.0.0', port=port, debug=True)
-=======
-    print("[NEW] Blockchain enrichment API enabled")
-    app.run(host='0.0.0.0', port=port, debug=False)
->>>>>>> b16b88ff
 
 # Initialize Claude client and database on module import (for production deployments like Cloud Run)
 try:
